import { ZeroEx } from '0x.js';
import { BlockchainLifecycle, devConstants, web3Factory } from '@0xproject/dev-utils';
import { BigNumber, NULL_BYTES } from '@0xproject/utils';
import { Web3Wrapper } from '@0xproject/web3-wrapper';
import * as chai from 'chai';
import ethUtil = require('ethereumjs-util');
import * as _ from 'lodash';
import * as Web3 from 'web3';

import { TokenRegistryContract } from '../src/contract_wrappers/generated/token_registry';
<<<<<<< HEAD
import { constants } from '../src/utils/constants';
import { TokenRegWrapper } from '../src/utils/token_registry_wrapper';
import { ContractName } from '../src/utils/types';
=======
import { artifacts } from '../util/artifacts';
import { constants } from '../util/constants';
import { TokenRegWrapper } from '../util/token_registry_wrapper';
import { ContractName } from '../util/types';
>>>>>>> 6aed4fb1

import { chaiSetup } from './utils/chai_setup';
import { provider, txDefaults, web3Wrapper } from './utils/web3_wrapper';

chaiSetup.configure();
const expect = chai.expect;
const blockchainLifecycle = new BlockchainLifecycle(web3Wrapper);

describe('TokenRegistry', () => {
    let owner: string;
    let notOwner: string;
    let tokenReg: TokenRegistryContract;
    let tokenRegWrapper: TokenRegWrapper;
    before(async () => {
        const accounts = await web3Wrapper.getAvailableAddressesAsync();
        owner = accounts[0];
        notOwner = accounts[1];
        tokenReg = await TokenRegistryContract.deployFrom0xArtifactAsync(artifacts.TokenRegistry, provider, txDefaults);
        tokenRegWrapper = new TokenRegWrapper(tokenReg);
    });
    beforeEach(async () => {
        await blockchainLifecycle.startAsync();
    });
    afterEach(async () => {
        await blockchainLifecycle.revertAsync();
    });

    const tokenAddress1 = `0x${ethUtil.setLength(ethUtil.toBuffer('0x1'), 20, false).toString('hex')}`;
    const tokenAddress2 = `0x${ethUtil.setLength(ethUtil.toBuffer('0x2'), 20, false).toString('hex')}`;

    const token1 = {
        address: tokenAddress1,
        name: 'testToken1',
        symbol: 'TT1',
        decimals: 18,
        ipfsHash: `0x${ethUtil.sha3('ipfs1').toString('hex')}`,
        swarmHash: `0x${ethUtil.sha3('swarm1').toString('hex')}`,
    };

    const token2 = {
        address: tokenAddress2,
        name: 'testToken2',
        symbol: 'TT2',
        decimals: 18,
        ipfsHash: `0x${ethUtil.sha3('ipfs2').toString('hex')}`,
        swarmHash: `0x${ethUtil.sha3('swarm2').toString('hex')}`,
    };

    const nullToken = {
        address: ZeroEx.NULL_ADDRESS,
        name: '',
        symbol: '',
        decimals: 0,
        ipfsHash: NULL_BYTES,
        swarmHash: NULL_BYTES,
    };

    describe('addToken', () => {
        it('should throw when not called by owner', async () => {
            return expect(tokenRegWrapper.addTokenAsync(token1, notOwner)).to.be.rejectedWith(constants.REVERT);
        });

        it('should add token metadata when called by owner', async () => {
            await tokenRegWrapper.addTokenAsync(token1, owner);
            const tokenData = await tokenRegWrapper.getTokenMetaDataAsync(token1.address);
            expect(tokenData).to.be.deep.equal(token1);
        });

        it('should throw if token already exists', async () => {
            await tokenRegWrapper.addTokenAsync(token1, owner);

            return expect(tokenRegWrapper.addTokenAsync(token1, owner)).to.be.rejectedWith(constants.REVERT);
        });

        it('should throw if token address is null', async () => {
            return expect(tokenRegWrapper.addTokenAsync(nullToken, owner)).to.be.rejectedWith(constants.REVERT);
        });

        it('should throw if name already exists', async () => {
            await tokenRegWrapper.addTokenAsync(token1, owner);
            const duplicateNameToken = _.assign({}, token2, { name: token1.name });

            return expect(tokenRegWrapper.addTokenAsync(duplicateNameToken, owner)).to.be.rejectedWith(
                constants.REVERT,
            );
        });

        it('should throw if symbol already exists', async () => {
            await tokenRegWrapper.addTokenAsync(token1, owner);
            const duplicateSymbolToken = _.assign({}, token2, {
                symbol: token1.symbol,
            });

            return expect(tokenRegWrapper.addTokenAsync(duplicateSymbolToken, owner)).to.be.rejectedWith(
                constants.REVERT,
            );
        });
    });

    describe('after addToken', () => {
        beforeEach(async () => {
            await tokenRegWrapper.addTokenAsync(token1, owner);
        });

        describe('getTokenByName', () => {
            it('should return token metadata when given the token name', async () => {
                const tokenData = await tokenRegWrapper.getTokenByNameAsync(token1.name);
                expect(tokenData).to.be.deep.equal(token1);
            });
        });

        describe('getTokenBySymbol', () => {
            it('should return token metadata when given the token symbol', async () => {
                const tokenData = await tokenRegWrapper.getTokenBySymbolAsync(token1.symbol);
                expect(tokenData).to.be.deep.equal(token1);
            });
        });

        describe('setTokenName', () => {
            it('should throw when not called by owner', async () => {
                return expect(
                    tokenReg.setTokenName.sendTransactionAsync(token1.address, token2.name, { from: notOwner }),
                ).to.be.rejectedWith(constants.REVERT);
            });

            it('should change the token name when called by owner', async () => {
                await tokenReg.setTokenName.sendTransactionAsync(token1.address, token2.name, {
                    from: owner,
                });
                const [newData, oldData] = await Promise.all([
                    tokenRegWrapper.getTokenByNameAsync(token2.name),
                    tokenRegWrapper.getTokenByNameAsync(token1.name),
                ]);

                const expectedNewData = _.assign({}, token1, { name: token2.name });
                const expectedOldData = nullToken;
                expect(newData).to.be.deep.equal(expectedNewData);
                expect(oldData).to.be.deep.equal(expectedOldData);
            });

            it('should throw if the name already exists', async () => {
                await tokenRegWrapper.addTokenAsync(token2, owner);

                return expect(
                    tokenReg.setTokenName.sendTransactionAsync(token1.address, token2.name, { from: owner }),
                ).to.be.rejectedWith(constants.REVERT);
            });

            it('should throw if token does not exist', async () => {
                return expect(
                    tokenReg.setTokenName.sendTransactionAsync(nullToken.address, token2.name, { from: owner }),
                ).to.be.rejectedWith(constants.REVERT);
            });
        });

        describe('setTokenSymbol', () => {
            it('should throw when not called by owner', async () => {
                return expect(
                    tokenReg.setTokenSymbol.sendTransactionAsync(token1.address, token2.symbol, {
                        from: notOwner,
                    }),
                ).to.be.rejectedWith(constants.REVERT);
            });

            it('should change the token symbol when called by owner', async () => {
                await tokenReg.setTokenSymbol.sendTransactionAsync(token1.address, token2.symbol, { from: owner });
                const [newData, oldData] = await Promise.all([
                    tokenRegWrapper.getTokenBySymbolAsync(token2.symbol),
                    tokenRegWrapper.getTokenBySymbolAsync(token1.symbol),
                ]);

                const expectedNewData = _.assign({}, token1, { symbol: token2.symbol });
                const expectedOldData = nullToken;
                expect(newData).to.be.deep.equal(expectedNewData);
                expect(oldData).to.be.deep.equal(expectedOldData);
            });

            it('should throw if the symbol already exists', async () => {
                await tokenRegWrapper.addTokenAsync(token2, owner);

                return expect(
                    tokenReg.setTokenSymbol.sendTransactionAsync(token1.address, token2.symbol, {
                        from: owner,
                    }),
                ).to.be.rejectedWith(constants.REVERT);
            });

            it('should throw if token does not exist', async () => {
                return expect(
                    tokenReg.setTokenSymbol.sendTransactionAsync(nullToken.address, token2.symbol, {
                        from: owner,
                    }),
                ).to.be.rejectedWith(constants.REVERT);
            });
        });

        describe('removeToken', () => {
            it('should throw if not called by owner', async () => {
                const index = new BigNumber(0);
                return expect(
                    tokenReg.removeToken.sendTransactionAsync(token1.address, index, { from: notOwner }),
                ).to.be.rejectedWith(constants.REVERT);
            });

            it('should remove token metadata when called by owner', async () => {
                const index = new BigNumber(0);
                await tokenReg.removeToken.sendTransactionAsync(token1.address, index, {
                    from: owner,
                });
                const tokenData = await tokenRegWrapper.getTokenMetaDataAsync(token1.address);
                expect(tokenData).to.be.deep.equal(nullToken);
            });

            it('should throw if token does not exist', async () => {
                const index = new BigNumber(0);
                return expect(
                    tokenReg.removeToken.sendTransactionAsync(nullToken.address, index, { from: owner }),
                ).to.be.rejectedWith(constants.REVERT);
            });

            it('should throw if token at given index does not match address', async () => {
                await tokenRegWrapper.addTokenAsync(token2, owner);
                const incorrectIndex = new BigNumber(0);
                return expect(
                    tokenReg.removeToken.sendTransactionAsync(token2.address, incorrectIndex, { from: owner }),
                ).to.be.rejectedWith(constants.REVERT);
            });
        });
    });
});<|MERGE_RESOLUTION|>--- conflicted
+++ resolved
@@ -8,19 +8,11 @@
 import * as Web3 from 'web3';
 
 import { TokenRegistryContract } from '../src/contract_wrappers/generated/token_registry';
-<<<<<<< HEAD
+import { artifacts } from '../src/utils/artifacts';
+import { chaiSetup } from '../src/utils/chai_setup';
 import { constants } from '../src/utils/constants';
 import { TokenRegWrapper } from '../src/utils/token_registry_wrapper';
-import { ContractName } from '../src/utils/types';
-=======
-import { artifacts } from '../util/artifacts';
-import { constants } from '../util/constants';
-import { TokenRegWrapper } from '../util/token_registry_wrapper';
-import { ContractName } from '../util/types';
->>>>>>> 6aed4fb1
-
-import { chaiSetup } from './utils/chai_setup';
-import { provider, txDefaults, web3Wrapper } from './utils/web3_wrapper';
+import { provider, txDefaults, web3Wrapper } from '../src/utils/web3_wrapper';
 
 chaiSetup.configure();
 const expect = chai.expect;
