--- conflicted
+++ resolved
@@ -4,11 +4,7 @@
 
 import { BigNumberInput } from '../util/big_number_input';
 
-<<<<<<< HEAD
-import { ActionsUnion, Asset, OrderState } from '../types';
-=======
-import { ActionsUnion } from '../types';
->>>>>>> 6a57a7b5
+import { ActionsUnion, Asset } from '../types';
 
 export interface PlainAction<T extends string> {
     type: T;
