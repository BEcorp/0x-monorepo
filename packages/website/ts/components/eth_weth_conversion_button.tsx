--- conflicted
+++ resolved
@@ -87,15 +87,9 @@
         const tokenState = this.props.ethTokenState;
         let balance = tokenState.balance;
         try {
-<<<<<<< HEAD
             if (direction === Side.Deposit) {
-                await this.props.blockchain.convertEthToWrappedEthTokensAsync(value);
+                await this.props.blockchain.convertEthToWrappedEthTokensAsync(token.address, value);
                 const ethAmount = ZeroEx.toUnitAmount(value, constants.DECIMAL_PLACES_ETH);
-=======
-            if (direction === Side.deposit) {
-                await this.props.blockchain.convertEthToWrappedEthTokensAsync(token.address, value);
-                const ethAmount = ZeroEx.toUnitAmount(value, constants.ETH_DECIMAL_PLACES);
->>>>>>> c63f76dd
                 this.props.dispatcher.showFlashMessage(`Successfully wrapped ${ethAmount.toString()} ETH to WETH`);
                 balance = balance.plus(value);
             } else {
