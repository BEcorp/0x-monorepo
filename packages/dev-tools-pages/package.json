{
    "name": "@0x/dev-tools-pages",
    "version": "0.0.6",
    "engines": {
        "node": ">=6.12"
    },
    "private": true,
    "description": "0x Dev tools pages",
    "scripts": {
        "build": "node --max_old_space_size=8192 ../../node_modules/.bin/webpack --mode production && react-snap",
        "build:ci": "yarn build",
        "build:dev": "../../node_modules/.bin/webpack --mode development",
        "clean": "shx rm -f public/bundle*",
        "lint": "tslint --format stylish --project . 'ts/**/*.ts' 'ts/**/*.tsx'",
        "dev": "webpack-dev-server --mode development --content-base public"
    },
    "license": "Apache-2.0",
    "dependencies": {
<<<<<<< HEAD
        "@0x/react-shared": "^1.0.19",
        "@0xproject/react-shared": "^1.0.15",
=======
        "@0x/react-shared": "^1.0.21",
>>>>>>> cabb7432
        "basscss": "^8.0.3",
        "bowser": "^1.9.3",
        "highlight.js": "^9.13.1",
        "less": "^2.7.2",
        "polished": "^1.9.2",
        "react": "^16.5.2",
        "react-dom": "^16.5.2",
        "react-loadable": "^5.5.0",
        "react-lottie": "^1.2.3",
        "react-tabs": "^2.3.0",
        "styled-components": "^4.1.1",
        "styled-normalize": "^8.0.1"
    },
    "devDependencies": {
        "@types/highlight.js": "^9.12.3",
        "@types/lodash": "4.14.104",
        "@types/node": "*",
        "@types/react": "^16.4.2",
        "@types/react-dom": "^16.0.7",
        "@types/react-loadable": "^5.4.1",
        "@types/react-lottie": "^1.2.0",
        "@types/react-router-dom": "^4.0.4",
        "@types/react-tabs": "^2.3.0",
        "@types/react-tap-event-plugin": "0.0.30",
        "@types/styled-components": "^4.1.0",
        "awesome-typescript-loader": "^5.2.1",
        "clean-webpack-plugin": "^0.1.19",
        "copy-webpack-plugin": "^4.5.4",
        "copyfiles": "^2.0.0",
        "css-loader": "0.23.x",
        "html-webpack-plugin": "^3.2.0",
        "less-loader": "^4.1.0",
        "make-promises-safe": "^1.1.0",
        "raw-loader": "^0.5.1",
        "react-snap": "^1.19.0",
        "react-svg-loader": "^2.1.0",
        "shx": "^0.2.2",
        "source-map-loader": "^0.2.4",
        "style-loader": "0.23.x",
        "terser-webpack-plugin": "^1.1.0",
        "tslint": "5.11.0",
        "tslint-config-0xproject": "^0.0.2",
        "typescript": "3.0.1",
        "uglifyjs-webpack-plugin": "^2.0.1",
        "webpack": "^4.20.2",
        "webpack-bundle-analyzer": "^3.0.3",
        "webpack-cli": "3.1.2",
        "webpack-dev-server": "^3.1.9"
    },
    "reactSnap": {
        "source": "public"
    }
}<|MERGE_RESOLUTION|>--- conflicted
+++ resolved
@@ -16,12 +16,8 @@
     },
     "license": "Apache-2.0",
     "dependencies": {
-<<<<<<< HEAD
-        "@0x/react-shared": "^1.0.19",
+        "@0x/react-shared": "^1.0.21",
         "@0xproject/react-shared": "^1.0.15",
-=======
-        "@0x/react-shared": "^1.0.21",
->>>>>>> cabb7432
         "basscss": "^8.0.3",
         "bowser": "^1.9.3",
         "highlight.js": "^9.13.1",
