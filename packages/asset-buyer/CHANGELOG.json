[
    {
<<<<<<< HEAD
        "version": "5.0.0",
        "changes": [
            {
                "note": "Upgrade the bignumber.js to v8.0.2",
                "pr": 1517
=======
        "version": "4.1.0",
        "changes": [
            {
                "note": "Adds new public method getLiquidityForAssetDataAsync, and exposes getOrdersAndFillableAmountsAsync as public method",
                "pr": 1512
            }
        ]
    },
    {
        "timestamp": 1547747677,
        "version": "4.0.2",
        "changes": [
            {
                "note": "Dependencies updated"
>>>>>>> bef30e42
            }
        ]
    },
    {
        "timestamp": 1547561734,
        "version": "4.0.1",
        "changes": [
            {
                "note": "Dependencies updated"
            }
        ]
    },
    {
        "version": "4.0.0",
        "changes": [
            {
                "note": "Raise custom InsufficientAssetLiquidityError error with amountAvailableToFill attribute",
                "pr": 1437
            }
        ],
        "timestamp": 1547225310
    },
    {
        "timestamp": 1547040760,
        "version": "3.0.5",
        "changes": [
            {
                "note": "Dependencies updated"
            }
        ]
    },
    {
        "version": "3.0.4",
        "changes": [
            {
                "note": "Dependencies updated"
            }
        ],
        "timestamp": 1544739608
    },
    {
        "version": "3.0.3",
        "changes": [
            {
                "note": "Update SRA order provider to include Dai"
            }
        ],
        "timestamp": 1544570656
    },
    {
        "timestamp": 1543401373,
        "version": "3.0.2",
        "changes": [
            {
                "note": "Dependencies updated"
            }
        ]
    },
    {
        "version": "3.0.1",
        "changes": [
            {
                "note": "Dependencies updated",
                "pr": 1276
            }
        ],
        "timestamp": 1542821676
    },
    {
        "version": "3.0.0",
        "changes": [
            {
                "note": "update `getBuyQuoteAsync` to return eth spent on assets instead of per unit amount",
                "pr": 1252
            }
        ],
        "timestamp": 1542208198
    },
    {
        "timestamp": 1542134075,
        "version": "2.2.2",
        "changes": [
            {
                "note": "Dependencies updated"
            }
        ]
    },
    {
        "timestamp": 1542028948,
        "version": "2.2.1",
        "changes": [
            {
                "note": "Dependencies updated"
            }
        ]
    },
    {
        "version": "2.2.0",
        "changes": [
            {
                "note": "`getAssetBuyerForProvidedOrders` factory function now takes 3 args instead of 4",
                "pr": 1187
            },
            {
                "note": "the `OrderProvider` now requires a new method `getAvailableMakerAssetDatasAsync` and the `StandardRelayerAPIOrderProvider` requires the network id at init.",
                "pr": 1203
            },
            {
                "note": "No longer require that provided orders all have the same maker and taker asset data",
                "pr": 1197
            },
            {
                "note": "Fix bug where `BuyQuoteInfo` objects could return `totalEthAmount` and `feeEthAmount` that were not whole numbers",
                "pr": 1207
            },
            {
                "note": "Fix bug where default values for `AssetBuyer` public facing methods could get overriden by `undefined` values",
                "pr": 1207
            },
            {
                "note": "Lower default expiry buffer from 5 minutes to 2 minutes",
                "pr": 1217
            }
        ],
        "timestamp": 1541740904
    },
    {
        "version": "2.1.0",
        "changes": [
            {
                "note": "Add `gasLimit` and `gasPrice` as optional properties on `BuyQuoteExecutionOpts`"
            },
            {
                "note": "Export `BuyQuoteInfo` type",
                "pr": 1131
            },
            {
                "note": "Updated to use new modularized artifacts and the latest version of @0xproject/contract-wrappers",
                "pr": 1105
            },
            {
                "note": "Add `gasLimit` and `gasPrice` as optional properties on `BuyQuoteExecutionOpts`",
                "pr": 1116
            },
            {
                "note": "Add `docs:json` command to package.json",
                "pr": 1139
            },
            {
                "note": "Add missing types to public interface",
                "pr": 1139
            },
            {
                "note": "Throw `SignatureRequestDenied` and `TransactionValueTooLow` errors when executing buy",
                "pr": 1147
            }
        ],
        "timestamp": 1539871071
    },
    {
        "version": "2.0.0",
        "changes": [
            {
                "note": "Expand AssetBuyer to work with multiple assets at once",
                "pr": 1086
            },
            {
                "note": "Fix minRate and maxRate calculation",
                "pr": 1113
            }
        ],
        "timestamp": 1538693146
    },
    {
        "timestamp": 1538475601,
        "version": "1.0.3",
        "changes": [
            {
                "note": "Dependencies updated"
            }
        ]
    },
    {
        "timestamp": 1538157789,
        "version": "1.0.2",
        "changes": [
            {
                "note": "Dependencies updated"
            }
        ]
    },
    {
        "timestamp": 1537907159,
        "version": "1.0.1",
        "changes": [
            {
                "note": "Dependencies updated"
            }
        ]
    },
    {
        "timestamp": 1537875740,
        "version": "1.0.0",
        "changes": [
            {
                "note": "Dependencies updated"
            }
        ]
    },
    {
        "version": "1.0.0-rc.1",
        "changes": [
            {
                "note": "Init"
            }
        ]
    }
]<|MERGE_RESOLUTION|>--- conflicted
+++ resolved
@@ -1,12 +1,14 @@
 [
     {
-<<<<<<< HEAD
         "version": "5.0.0",
         "changes": [
             {
                 "note": "Upgrade the bignumber.js to v8.0.2",
                 "pr": 1517
-=======
+            }
+        ]
+    },
+    {
         "version": "4.1.0",
         "changes": [
             {
@@ -21,7 +23,6 @@
         "changes": [
             {
                 "note": "Dependencies updated"
->>>>>>> bef30e42
             }
         ]
     },
