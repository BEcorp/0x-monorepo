--- conflicted
+++ resolved
@@ -18,10 +18,7 @@
     DoneCallback,
     ExchangeContractErrs,
     OrderCancellationRequest,
-<<<<<<< HEAD
     OrderFillRequest,
-=======
->>>>>>> c6645f9f
 } from '../src/types';
 import {FillScenarios} from './utils/fill_scenarios';
 import {TokenUtils} from './utils/token_utils';
@@ -125,9 +122,6 @@
             expect(isValid).to.be.true();
         });
     });
-<<<<<<< HEAD
-    describe('fill order(s)', () => {
-=======
     describe('#fillOrKillOrderAsync', () => {
         let makerTokenAddress: string;
         let takerTokenAddress: string;
@@ -203,8 +197,7 @@
             });
         });
     });
-    describe('#fillOrderAsync', () => {
->>>>>>> c6645f9f
+    describe('fill order(s)', () => {
         let makerTokenAddress: string;
         let takerTokenAddress: string;
         let coinbase: string;
@@ -216,6 +209,7 @@
         const shouldCheckTransfer = false;
         before(async () => {
             [coinbase, makerAddress, takerAddress, feeRecipient] = userAddresses;
+            tokens = await zeroEx.tokenRegistry.getTokensAsync();
             const [makerToken, takerToken] = tokenUtils.getNonProtocolTokens();
             makerTokenAddress = makerToken.address;
             takerTokenAddress = takerToken.address;
@@ -350,34 +344,10 @@
                     });
                 });
             });
-<<<<<<< HEAD
             describe('successful fills', () => {
                 it('should fill a valid order', async () => {
                     const signedOrder = await fillScenarios.createFillableSignedOrderAsync(
                         makerTokenAddress, takerTokenAddress, makerAddress, takerAddress, fillableAmount,
-=======
-            it('should throw when a rounding error would have occurred', async () => {
-                const makerAmount = new BigNumber(3);
-                const takerAmount = new BigNumber(5);
-                const signedOrder = await fillScenarios.createAsymmetricFillableSignedOrderAsync(
-                    makerTokenAddress, takerTokenAddress, makerAddress, takerAddress,
-                    makerAmount, takerAmount,
-                );
-                const fillTakerAmountThatCausesRoundingError = new BigNumber(3);
-                return expect(zeroEx.exchange.fillOrderAsync(
-                    signedOrder, fillTakerAmountThatCausesRoundingError, shouldCheckTransfer, takerAddress,
-                )).to.be.rejectedWith(ExchangeContractErrs.ORDER_FILL_ROUNDING_ERROR);
-            });
-            describe('should throw when not enough balance or allowance to pay fees', () => {
-                const fillableAmount = new BigNumber(5);
-                const makerFee = new BigNumber(2);
-                const takerFee = new BigNumber(2);
-                let signedOrder: SignedOrder;
-                beforeEach('setup', async () => {
-                    signedOrder = await fillScenarios.createFillableSignedOrderWithFeesAsync(
-                        makerTokenAddress, takerTokenAddress, makerFee, takerFee,
-                        makerAddress, takerAddress, fillableAmount, feeRecipient,
->>>>>>> c6645f9f
                     );
                     expect(await zeroEx.token.getBalanceAsync(makerTokenAddress, makerAddress))
                         .to.be.bignumber.equal(fillableAmount);
@@ -454,7 +424,6 @@
                     },
                 ];
             });
-<<<<<<< HEAD
             describe('successful batch fills', () => {
                 it('should no-op for an empty batch', async () => {
                     await zeroEx.exchange.batchFillOrderAsync([], shouldCheckTransfer, takerAddress);
@@ -466,42 +435,6 @@
                     expect(filledAmount).to.be.bignumber.equal(fillTakerAmount);
                     expect(anotherFilledAmount).to.be.bignumber.equal(fillTakerAmount);
                 });
-=======
-            it('should fill up to remaining amount if desired fillAmount greater than available amount', async () => {
-                const fillableAmount = new BigNumber(5);
-                const signedOrder = await fillScenarios.createFillableSignedOrderAsync(
-                    makerTokenAddress, takerTokenAddress, makerAddress, takerAddress, fillableAmount,
-                );
-                const tooLargeFillAmount = new BigNumber(7);
-                const fillAmountDifference = tooLargeFillAmount.minus(fillableAmount);
-                await zeroEx.token.transferAsync(takerTokenAddress, coinbase, takerAddress, fillAmountDifference);
-                await zeroEx.token.setProxyAllowanceAsync(takerTokenAddress, takerAddress, tooLargeFillAmount);
-                await zeroEx.token.transferAsync(makerTokenAddress, coinbase, makerAddress, fillAmountDifference);
-                await zeroEx.token.setProxyAllowanceAsync(makerTokenAddress, makerAddress, tooLargeFillAmount);
-
-                await zeroEx.exchange.fillOrderAsync(signedOrder, tooLargeFillAmount, shouldCheckTransfer,
-                                                     takerAddress);
-                expect(await zeroEx.token.getBalanceAsync(makerTokenAddress, makerAddress))
-                    .to.be.bignumber.equal(fillAmountDifference);
-                expect(await zeroEx.token.getBalanceAsync(takerTokenAddress, makerAddress))
-                    .to.be.bignumber.equal(fillableAmount);
-                expect(await zeroEx.token.getBalanceAsync(makerTokenAddress, takerAddress))
-                    .to.be.bignumber.equal(fillableAmount);
-                expect(await zeroEx.token.getBalanceAsync(takerTokenAddress, takerAddress))
-                    .to.be.bignumber.equal(fillAmountDifference);
-            });
-            it('should fill the valid orders with fees', async () => {
-                const fillableAmount = new BigNumber(5);
-                const makerFee = new BigNumber(1);
-                const takerFee = new BigNumber(2);
-                const signedOrder = await fillScenarios.createFillableSignedOrderWithFeesAsync(
-                    makerTokenAddress, takerTokenAddress, makerFee, takerFee,
-                    makerAddress, takerAddress, fillableAmount, feeRecipient,
-                );
-                await zeroEx.exchange.fillOrderAsync(signedOrder, fillTakerAmount, shouldCheckTransfer, takerAddress);
-                expect(await zeroEx.token.getBalanceAsync(zrxTokenAddress, feeRecipient))
-                    .to.be.bignumber.equal(makerFee.plus(takerFee));
->>>>>>> c6645f9f
             });
         });
     });
@@ -577,17 +510,8 @@
                 ];
             });
             describe('failed batch cancels', () => {
-<<<<<<< HEAD
-                it('should throw when orders are empty', async () => {
-                    return expect(zeroEx.exchange.batchCancelOrderAsync([]))
-                        .to.be.rejectedWith('Can not cancel an empty batch');
-                });
-                it('should throw when orders have different makers', async () => {
-                    const signedOrderWithADifferentMaker = await fillScenarios.createFillableSignedOrderAsync(
-=======
                 it('should throw when orders have different makers', async () => {
                     const signedOrderWithDifferentMaker = await fillScenarios.createFillableSignedOrderAsync(
->>>>>>> c6645f9f
                         makerTokenAddress, takerTokenAddress, takerAddress, takerAddress, fillableAmount,
                     );
                     return expect(zeroEx.exchange.batchCancelOrderAsync([
@@ -596,7 +520,7 @@
                             order: signedOrderWithDifferentMaker,
                             takerTokenCancelAmount: cancelAmount,
                         },
-                    ])).to.be.rejectedWith(ExchangeContractErrs.MULTIPLE_MAKERS_IN_SINGLE_CANCEL_BATCH);
+                    ])).to.be.rejectedWith('Can not cancel orders from multiple makers in a single batch');
                 });
             });
             describe('successful batch cancels', () => {
