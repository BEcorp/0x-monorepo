{
    "name": "@0xproject/typescript-typings",
    "version": "1.0.4",
    "engines": {
        "node": ">=6.12"
    },
    "description": "0x project typescript type definitions",
    "scripts": {
        "watch_without_deps": "tsc -w",
        "build": "tsc",
        "clean": "shx rm -rf lib"
    },
    "repository": {
        "type": "git",
        "url": "git+https://github.com/0xProject/0x-monorepo.git"
    },
    "author": "Fabio Berger",
    "contributors": [
        "Leonid Logvinov <logvinov.leon@gmail.com>"
    ],
    "license": "Apache-2.0",
    "bugs": {
        "url": "https://github.com/0xProject/0x-monorepo/issues"
    },
    "homepage": "https://github.com/0xProject/0x-monorepo/packages/typescript-typings#readme",
    "dependencies": {
        "@types/bn.js": "^4.11.0",
        "@types/react": "*",
        "bignumber.js": "~4.1.0",
        "ethereum-types": "^1.0.4",
        "popper.js": "1.14.3"
    },
    "devDependencies": {
<<<<<<< HEAD
        "copyfiles": "^1.2.0",
=======
        "@0xproject/monorepo-scripts": "^1.0.5",
        "copyfiles": "^2.0.0",
>>>>>>> 72752bcb
        "shx": "^0.2.2"
    },
    "publishConfig": {
        "access": "public"
    }
}<|MERGE_RESOLUTION|>--- conflicted
+++ resolved
@@ -31,12 +31,7 @@
         "popper.js": "1.14.3"
     },
     "devDependencies": {
-<<<<<<< HEAD
-        "copyfiles": "^1.2.0",
-=======
-        "@0xproject/monorepo-scripts": "^1.0.5",
         "copyfiles": "^2.0.0",
->>>>>>> 72752bcb
         "shx": "^0.2.2"
     },
     "publishConfig": {
