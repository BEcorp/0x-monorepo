import { ZeroEx } from '0x.js';
import { BigNumber } from '@0xproject/utils';
import * as _ from 'lodash';

import { configs } from './configs';
import { errorReporter } from './error_reporter';
import { RequestQueue } from './request_queue';
import { utils } from './utils';

// HACK: web3 leaks XMLHttpRequest into the global scope and causes requests to hang
// because they are using the wrong XHR package.
// Filed issue: https://github.com/ethereum/web3.js/issues/844
// tslint:disable-next-line:ordered-imports
import * as Web3 from 'web3';

const DISPENSE_AMOUNT_ZRX = new BigNumber(0.1);
const QUEUE_INTERVAL_MS = 5000;

export class ZRXRequestQueue extends RequestQueue {
    private _zeroEx: ZeroEx;
    constructor(web3: Web3, zeroEx: ZeroEx) {
        super(web3);
<<<<<<< HEAD
        this.queueIntervalMs = QUEUE_INTERVAL_MS;
        this._zeroEx = zeroEx;
=======
        this._queueIntervalMs = QUEUE_INTERVAL_MS;
        const zeroExConfig = {
            networkId,
        };
        this._zeroEx = new ZeroEx(web3.currentProvider, zeroExConfig);
>>>>>>> 6682abf8
    }
    protected async _processNextRequestFireAndForgetAsync(recipientAddress: string) {
        utils.consoleLog(`Processing ZRX ${recipientAddress}`);
        const baseUnitAmount = ZeroEx.toBaseUnitAmount(DISPENSE_AMOUNT_ZRX, 18);
        try {
            const zrxTokenAddress = this._zeroEx.exchange.getZRXTokenAddress();
            const txHash = await this._zeroEx.token.transferAsync(
                zrxTokenAddress,
                configs.DISPENSER_ADDRESS,
                recipientAddress,
                baseUnitAmount,
            );
            utils.consoleLog(`Sent ${DISPENSE_AMOUNT_ZRX} ZRX to ${recipientAddress} tx: ${txHash}`);
        } catch (err) {
            utils.consoleLog(`Unexpected err: ${err} - ${JSON.stringify(err)}`);
            await errorReporter.reportAsync(err);
        }
    }
}<|MERGE_RESOLUTION|>--- conflicted
+++ resolved
@@ -20,16 +20,8 @@
     private _zeroEx: ZeroEx;
     constructor(web3: Web3, zeroEx: ZeroEx) {
         super(web3);
-<<<<<<< HEAD
-        this.queueIntervalMs = QUEUE_INTERVAL_MS;
+        this._queueIntervalMs = QUEUE_INTERVAL_MS;
         this._zeroEx = zeroEx;
-=======
-        this._queueIntervalMs = QUEUE_INTERVAL_MS;
-        const zeroExConfig = {
-            networkId,
-        };
-        this._zeroEx = new ZeroEx(web3.currentProvider, zeroExConfig);
->>>>>>> 6682abf8
     }
     protected async _processNextRequestFireAndForgetAsync(recipientAddress: string) {
         utils.consoleLog(`Processing ZRX ${recipientAddress}`);
