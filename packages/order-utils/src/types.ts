export enum OrderError {
    InvalidSignature = 'INVALID_SIGNATURE',
}

/**
 * The requisite message prefix (is any) to add to an `eth_sign` request.
 */
export enum MessagePrefixType {
    None = 'NONE',
    EthSign = 'ETH_SIGN',
    Trezor = 'TREZOR',
}

/**
 * Options related to message prefixing of messages sent to `eth_sign`
 * Some signers prepend a message prefix (e.g Parity Signer, Ledger, TestRPC), while
 * others require it already be prepended (e.g Metamask). In addition, different signers
 * expect slightly different prefixes (See: https://github.com/ethereum/go-ethereum/issues/14794).
 * Depending on the signer that will receive your signing request, you must specify the
 * desired prefix and whether it should be added before making the `eth_sign` request.
 */
export interface MessagePrefixOpts {
    prefixType: MessagePrefixType;
    shouldAddPrefixBeforeCallingEthSign: boolean;
}

<<<<<<< HEAD
export interface EIP712Parameter {
    name: string;
    type: EIP712Types;
}

export interface EIP712Schema {
    name: string;
    parameters: EIP712Parameter[];
}

export enum EIP712Types {
    String = 'string',
    Bytes = 'bytes',
    Address = 'address',
    Bytes32 = 'bytes32',
    Uint256 = 'uint256',
=======
export enum TradeSide {
    Maker = 'maker',
    Taker = 'taker',
}

export enum TransferType {
    Trade = 'trade',
    Fee = 'fee',
>>>>>>> 0c238448
}<|MERGE_RESOLUTION|>--- conflicted
+++ resolved
@@ -24,7 +24,16 @@
     shouldAddPrefixBeforeCallingEthSign: boolean;
 }
 
-<<<<<<< HEAD
+export enum TradeSide {
+    Maker = 'maker',
+    Taker = 'taker',
+}
+
+export enum TransferType {
+    Trade = 'trade',
+    Fee = 'fee',
+}
+
 export interface EIP712Parameter {
     name: string;
     type: EIP712Types;
@@ -36,19 +45,9 @@
 }
 
 export enum EIP712Types {
+    Address = 'address',
+    Bytes = 'bytes',
+    Bytes32 = 'bytes32',
     String = 'string',
-    Bytes = 'bytes',
-    Address = 'address',
-    Bytes32 = 'bytes32',
     Uint256 = 'uint256',
-=======
-export enum TradeSide {
-    Maker = 'maker',
-    Taker = 'taker',
-}
-
-export enum TransferType {
-    Trade = 'trade',
-    Fee = 'fee',
->>>>>>> 0c238448
 }