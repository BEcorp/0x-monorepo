import * as _ from 'lodash';
import * as BigNumber from 'bignumber.js';
import {Web3Wrapper} from '../web3_wrapper';
import {assert} from '../utils/assert';
import {constants} from '../utils/constants';
import {ContractWrapper} from './contract_wrapper';
import * as TokenArtifacts from '../artifacts/Token.json';
import * as ProxyArtifacts from '../artifacts/Proxy.json';
import {TokenContract, ZeroExError} from '../types';

const ALLOWANCE_TO_ZERO_GAS_AMOUNT = 45730;

export class TokenWrapper extends ContractWrapper {
    private tokenContractsByAddress: {[address: string]: TokenContract};
    constructor(web3Wrapper: Web3Wrapper) {
        super(web3Wrapper);
        this.tokenContractsByAddress = {};
    }
    public invalidateContractInstances() {
        this.tokenContractsByAddress = {};
    }
    /**
     * Returns an owner's ERC20 token balance.
     */
    public async getBalanceAsync(tokenAddress: string, ownerAddress: string): Promise<BigNumber.BigNumber> {
        assert.isETHAddressHex('ownerAddress', ownerAddress);
        assert.isETHAddressHex('tokenAddress', tokenAddress);

        const tokenContract = await this.getTokenContractAsync(tokenAddress);
        let balance = await tokenContract.balanceOf.call(ownerAddress);
        // Wrap BigNumbers returned from web3 with our own (later) version of BigNumber
        balance = new BigNumber(balance);
        return balance;
    }
    /**
     * Sets the spender's allowance to a specified number of baseUnits on behalf of the owner address.
     * Equivalent to the ERC20 spec method `approve`.
     */
    public async setAllowanceAsync(tokenAddress: string, ownerAddress: string, spenderAddress: string,
                                   amountInBaseUnits: BigNumber.BigNumber): Promise<void> {
        assert.isETHAddressHex('ownerAddress', ownerAddress);
        assert.isETHAddressHex('spenderAddress', spenderAddress);
        assert.isETHAddressHex('tokenAddress', tokenAddress);
        assert.isBigNumber('amountInBaseUnits', amountInBaseUnits);

        const tokenContract = await this.getTokenContractAsync(tokenAddress);
<<<<<<< HEAD
        // Hack: for some reason default estimated gas amount causes `base fee exceeds gas limit` exception
        // on testrpc. Probably related to https://github.com/ethereumjs/testrpc/issues/294
        // TODO: Debug issue in testrpc and submit a PR, then remove this hack
        const networkIdIfExists = await this.web3Wrapper.getNetworkIdIfExistsAsync();
        const gas = networkIdIfExists === constants.TESTRPC_NETWORK_ID ? ALLOWANCE_TO_ZERO_GAS_AMOUNT : undefined;
        await tokenContract.approve(spenderAddress, amountInBaseUnits, {
            from: ownerAddress,
            gas,
        });
    }
    /**
     * Retrieves the owners allowance in baseUnits set to the spender's address.
     */
    public async getAllowanceAsync(tokenAddress: string, ownerAddress: string, spenderAddress: string) {
        assert.isETHAddressHex('ownerAddress', ownerAddress);
        assert.isETHAddressHex('tokenAddress', tokenAddress);

        const tokenContract = await this.getTokenContractAsync(tokenAddress);
        let allowanceInBaseUnits = await tokenContract.allowance.call(ownerAddress, spenderAddress);
=======
        const proxyAddress = await this.getProxyAddressAsync();
        let allowanceInBaseUnits = await tokenContract.allowance.call(ownerAddress, proxyAddress);
        // Wrap BigNumbers returned from web3 with our own (later) version of BigNumber
>>>>>>> 5925f81f
        allowanceInBaseUnits = new BigNumber(allowanceInBaseUnits);
        return allowanceInBaseUnits;
    }
    /**
     * Retrieves the owner's allowance in baseUnits set to the 0x proxy contract.
     */
    public async getProxyAllowanceAsync(tokenAddress: string, ownerAddress: string) {
        assert.isETHAddressHex('ownerAddress', ownerAddress);
        assert.isETHAddressHex('tokenAddress', tokenAddress);

        const proxyAddress = await this.getProxyAddressAsync();
        const allowanceInBaseUnits = await this.getAllowanceAsync(tokenAddress, ownerAddress, proxyAddress);
        return allowanceInBaseUnits;
    }
    /**
     * Sets the 0x proxy contract's allowance to a specified number of a tokens' baseUnits on behalf
     * of an owner address.
     */
    public async setProxyAllowanceAsync(tokenAddress: string, ownerAddress: string,
                                        amountInBaseUnits: BigNumber.BigNumber): Promise<void> {
        assert.isETHAddressHex('ownerAddress', ownerAddress);
        assert.isETHAddressHex('tokenAddress', tokenAddress);
        assert.isBigNumber('amountInBaseUnits', amountInBaseUnits);

        const proxyAddress = await this.getProxyAddressAsync();
        await this.setAllowanceAsync(tokenAddress, ownerAddress, proxyAddress, amountInBaseUnits);
    }
    /**
     * Transfers `amountInBaseUnits` ERC20 tokens from `fromAddress` to `toAddress`.
     */
    public async transferAsync(tokenAddress: string, fromAddress: string, toAddress: string,
                               amountInBaseUnits: BigNumber.BigNumber): Promise<void> {
        assert.isETHAddressHex('tokenAddress', tokenAddress);
        assert.isETHAddressHex('fromAddress', fromAddress);
        assert.isETHAddressHex('toAddress', toAddress);
        assert.isBigNumber('amountInBaseUnits', amountInBaseUnits);

        const tokenContract = await this.getTokenContractAsync(tokenAddress);

        const fromAddressBalance = await this.getBalanceAsync(tokenAddress, fromAddress);
        if (fromAddressBalance.lessThan(amountInBaseUnits)) {
            throw new Error(ZeroExError.INSUFFICIENT_BALANCE_FOR_TRANSFER);
        }

        await tokenContract.transfer(toAddress, amountInBaseUnits, {
            from: fromAddress,
        });
    }
    /**
     * Transfers `amountInBaseUnits` ERC20 tokens from `fromAddress` to `toAddress`.
     * Requires the fromAddress to have sufficient funds and to have approved an allowance of
     * `amountInBaseUnits` for senderAddress.
     */
    public async transferFromAsync(tokenAddress: string, fromAddress: string, toAddress: string,
                                   senderAddress: string, amountInBaseUnits: BigNumber.BigNumber):
                                   Promise<void> {
        assert.isETHAddressHex('tokenAddress', tokenAddress);
        assert.isETHAddressHex('fromAddress', fromAddress);
        assert.isETHAddressHex('toAddress', toAddress);
        assert.isETHAddressHex('senderAddress', senderAddress);
        assert.isBigNumber('amountInBaseUnits', amountInBaseUnits);
        await assert.isSenderAddressAvailableAsync(this.web3Wrapper, senderAddress);

        const tokenContract = await this.getTokenContractAsync(tokenAddress);

        const fromAddressAllowance = await this.getAllowanceAsync(tokenAddress, fromAddress, senderAddress);
        if (fromAddressAllowance.lessThan(amountInBaseUnits)) {
            throw new Error(ZeroExError.INSUFFICIENT_ALLOWANCE_FOR_TRANSFER);
        }

        const fromAddressBalance = await this.getBalanceAsync(tokenAddress, fromAddress);
        if (fromAddressBalance.lessThan(amountInBaseUnits)) {
            throw new Error(ZeroExError.INSUFFICIENT_BALANCE_FOR_TRANSFER);
        }

        await tokenContract.transferFrom(fromAddress, toAddress, amountInBaseUnits, {
            from: senderAddress,
        });
    }
    private async getTokenContractAsync(tokenAddress: string): Promise<TokenContract> {
        let tokenContract = this.tokenContractsByAddress[tokenAddress];
        if (!_.isUndefined(tokenContract)) {
            return tokenContract;
        }
        const contractInstance = await this.instantiateContractIfExistsAsync((TokenArtifacts as any), tokenAddress);
        tokenContract = contractInstance as TokenContract;
        this.tokenContractsByAddress[tokenAddress] = tokenContract;
        return tokenContract;
    }
    private async getProxyAddressAsync() {
        const networkIdIfExists = await this.web3Wrapper.getNetworkIdIfExistsAsync();
        const proxyNetworkConfigsIfExists = _.isUndefined(networkIdIfExists) ?
                                       undefined :
                                       (ProxyArtifacts as any).networks[networkIdIfExists];
        if (_.isUndefined(proxyNetworkConfigsIfExists)) {
            throw new Error(ZeroExError.CONTRACT_NOT_DEPLOYED_ON_NETWORK);
        }
        const proxyAddress = proxyNetworkConfigsIfExists.address;
        return proxyAddress;
    }
}<|MERGE_RESOLUTION|>--- conflicted
+++ resolved
@@ -44,7 +44,6 @@
         assert.isBigNumber('amountInBaseUnits', amountInBaseUnits);
 
         const tokenContract = await this.getTokenContractAsync(tokenAddress);
-<<<<<<< HEAD
         // Hack: for some reason default estimated gas amount causes `base fee exceeds gas limit` exception
         // on testrpc. Probably related to https://github.com/ethereumjs/testrpc/issues/294
         // TODO: Debug issue in testrpc and submit a PR, then remove this hack
@@ -64,11 +63,7 @@
 
         const tokenContract = await this.getTokenContractAsync(tokenAddress);
         let allowanceInBaseUnits = await tokenContract.allowance.call(ownerAddress, spenderAddress);
-=======
-        const proxyAddress = await this.getProxyAddressAsync();
-        let allowanceInBaseUnits = await tokenContract.allowance.call(ownerAddress, proxyAddress);
         // Wrap BigNumbers returned from web3 with our own (later) version of BigNumber
->>>>>>> 5925f81f
         allowanceInBaseUnits = new BigNumber(allowanceInBaseUnits);
         return allowanceInBaseUnits;
     }
