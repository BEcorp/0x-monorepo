<<<<<<< HEAD
import { LogWithDecodedArgs, TransactionReceiptWithDecodedLogs, ZeroEx } from '0x.js';
import { BlockchainLifecycle, devConstants, web3Factory } from '@0xproject/dev-utils';
=======
import { LogWithDecodedArgs, ZeroEx } from '0x.js';
import { BlockchainLifecycle } from '@0xproject/dev-utils';
>>>>>>> 9dc4ec6f
import { BigNumber } from '@0xproject/utils';
import * as chai from 'chai';
import ethUtil = require('ethereumjs-util');
import * as _ from 'lodash';
<<<<<<< HEAD
import * as Web3 from 'web3';

import { AssetProxyDispatcherContract } from '../../src/contract_wrappers/generated/asset_proxy_dispatcher';
import { DummyERC721TokenContract } from '../../src/contract_wrappers/generated/dummy_e_r_c721_token';
import { DummyTokenContract } from '../../src/contract_wrappers/generated/dummy_token';
=======

import { DummyERC20TokenContract } from '../../src/contract_wrappers/generated/dummy_e_r_c20_token';
import { DummyERC721TokenContract } from '../../src/contract_wrappers/generated/dummy_e_r_c721_token';
>>>>>>> 9dc4ec6f
import { ERC20ProxyContract } from '../../src/contract_wrappers/generated/e_r_c20_proxy';
import { ERC721ProxyContract } from '../../src/contract_wrappers/generated/e_r_c721_proxy';
import {
    CancelContractEventArgs,
    ExchangeContract,
    ExchangeErrorContractEventArgs,
    FillContractEventArgs,
} from '../../src/contract_wrappers/generated/exchange';
<<<<<<< HEAD
import { encodeERC20ProxyData, encodeERC721ProxyData } from '../../src/utils/asset_proxy_utils';
import { Balances } from '../../src/utils/balances';
import { constants } from '../../src/utils/constants';
import { crypto } from '../../src/utils/crypto';
=======
import { assetProxyUtils } from '../../src/utils/asset_proxy_utils';
import { constants } from '../../src/utils/constants';
import { crypto } from '../../src/utils/crypto';
import { ERC20Wrapper } from '../../src/utils/erc20_wrapper';
import { ERC721Wrapper } from '../../src/utils/erc721_wrapper';
>>>>>>> 9dc4ec6f
import { ExchangeWrapper } from '../../src/utils/exchange_wrapper';
import { OrderFactory } from '../../src/utils/order_factory';
import { orderUtils } from '../../src/utils/order_utils';
import {
    AssetProxyId,
<<<<<<< HEAD
    BalancesByOwner,
    ContractName,
    ExchangeContractErrs,
    SignatureType,
=======
    ContractName,
    ERC20BalancesByOwner,
    ExchangeContractErrs,
>>>>>>> 9dc4ec6f
    SignedOrder,
} from '../../src/utils/types';
import { chaiSetup } from '../utils/chai_setup';
import { deployer } from '../utils/deployer';
import { provider, web3Wrapper } from '../utils/web3_wrapper';

chaiSetup.configure();
const expect = chai.expect;
const blockchainLifecycle = new BlockchainLifecycle(web3Wrapper);

<<<<<<< HEAD
describe('Exchange', () => {
    let makerAddress: string;
    let tokenOwner: string;
    let takerAddress: string;
    let feeRecipientAddress: string;
    const INITIAL_BALANCE = ZeroEx.toBaseUnitAmount(new BigNumber(10000), 18);
    const INITIAL_ALLOWANCE = ZeroEx.toBaseUnitAmount(new BigNumber(10000), 18);

    let rep: DummyTokenContract;
    let dgd: DummyTokenContract;
    let zrx: DummyTokenContract;
    let erc721Token: DummyERC721TokenContract;
    let exchange: ExchangeContract;
    let assetProxyDispatcher: AssetProxyDispatcherContract;
=======
describe('Exchange core', () => {
    let makerAddress: string;
    let owner: string;
    let takerAddress: string;
    let feeRecipientAddress: string;

    let erc20TokenA: DummyERC20TokenContract;
    let erc20TokenB: DummyERC20TokenContract;
    let zrxToken: DummyERC20TokenContract;
    let erc721Token: DummyERC721TokenContract;
    let exchange: ExchangeContract;
>>>>>>> 9dc4ec6f
    let erc20Proxy: ERC20ProxyContract;
    let erc721Proxy: ERC721ProxyContract;

    let signedOrder: SignedOrder;
    let erc20Balances: ERC20BalancesByOwner;
    let exchangeWrapper: ExchangeWrapper;
    let erc20Wrapper: ERC20Wrapper;
    let erc721Wrapper: ERC721Wrapper;
    let orderFactory: OrderFactory;

<<<<<<< HEAD
    const erc721MakerTokenIds = [
        new BigNumber('0x1010101010101010101010101010101010101010101010101010101010101010'),
        new BigNumber('0x2020202020202020202020202020202020202020202020202020202020202020'),
    ];

    const erc721TakerTokenIds = [
        new BigNumber('0x3030303030303030303030303030303030303030303030303030303030303030'),
        new BigNumber('0x4040404040404040404040404040404040404040404040404040404040404040'),
    ];

    let defaultMakerTokenAddress: string;
    let defaultTakerTokenAddress: string;
=======
    let erc721MakerAssetIds: BigNumber[];
    let erc721TakerAssetIds: BigNumber[];

    let defaultMakerAssetAddress: string;
    let defaultTakerAssetAddress: string;
>>>>>>> 9dc4ec6f

    let zeroEx: ZeroEx;

    before(async () => {
        const accounts = await web3Wrapper.getAvailableAddressesAsync();
<<<<<<< HEAD
        makerAddress = accounts[0];
        [tokenOwner, takerAddress, feeRecipientAddress] = accounts;
        const owner = tokenOwner;
        const [repInstance, dgdInstance, zrxInstance, erc721TokenInstance] = await Promise.all([
            deployer.deployAsync(ContractName.DummyToken, constants.DUMMY_TOKEN_ARGS),
            deployer.deployAsync(ContractName.DummyToken, constants.DUMMY_TOKEN_ARGS),
            deployer.deployAsync(ContractName.DummyToken, constants.DUMMY_TOKEN_ARGS),
            deployer.deployAsync(ContractName.DummyERC721Token, constants.DUMMY_ERC721TOKEN_ARGS),
        ]);
        rep = new DummyTokenContract(repInstance.abi, repInstance.address, provider);
        dgd = new DummyTokenContract(dgdInstance.abi, dgdInstance.address, provider);
        zrx = new DummyTokenContract(zrxInstance.abi, zrxInstance.address, provider);
        erc721Token = new DummyERC721TokenContract(erc721TokenInstance.abi, erc721TokenInstance.address, provider);
        // Deploy Asset Proxy Dispatcher
        const assetProxyDispatcherInstance = await deployer.deployAsync(ContractName.AssetProxyDispatcher);
        assetProxyDispatcher = new AssetProxyDispatcherContract(
            assetProxyDispatcherInstance.abi,
            assetProxyDispatcherInstance.address,
            provider,
        );
        // Deploy ERC20 Proxy
        const erc20ProxyInstance = await deployer.deployAsync(ContractName.ERC20Proxy);
        erc20Proxy = new ERC20ProxyContract(erc20ProxyInstance.abi, erc20ProxyInstance.address, provider);
        await erc20Proxy.addAuthorizedAddress.sendTransactionAsync(assetProxyDispatcher.address, {
            from: owner,
        });
        const prevERC20ProxyAddress = ZeroEx.NULL_ADDRESS;
        await assetProxyDispatcher.registerAssetProxy.sendTransactionAsync(
            AssetProxyId.ERC20,
            erc20Proxy.address,
            prevERC20ProxyAddress,
            { from: owner },
        );
        // Deploy ERC721 Proxy
        const erc721ProxyInstance = await deployer.deployAsync(ContractName.ERC721Proxy);
        erc721Proxy = new ERC721ProxyContract(erc721ProxyInstance.abi, erc721ProxyInstance.address, provider);
        await erc721Proxy.addAuthorizedAddress.sendTransactionAsync(assetProxyDispatcher.address, {
            from: owner,
        });
        const prevERC721ProxyAddress = ZeroEx.NULL_ADDRESS;
        await assetProxyDispatcher.registerAssetProxy.sendTransactionAsync(
            AssetProxyId.ERC721,
            erc721Proxy.address,
            prevERC721ProxyAddress,
            { from: owner },
        );
        // Deploy and configure Exchange
        const exchangeInstance = await deployer.deployAsync(ContractName.Exchange, [
            zrx.address,
            encodeERC20ProxyData(zrx.address),
            assetProxyDispatcher.address,
        ]);
        exchange = new ExchangeContract(exchangeInstance.abi, exchangeInstance.address, provider);
        await assetProxyDispatcher.addAuthorizedAddress.sendTransactionAsync(exchange.address, { from: owner });
=======
        const usedAddresses = ([owner, makerAddress, takerAddress, feeRecipientAddress] = accounts);

        erc20Wrapper = new ERC20Wrapper(deployer, provider, usedAddresses, owner);
        erc721Wrapper = new ERC721Wrapper(deployer, provider, usedAddresses, owner);

        [erc20TokenA, erc20TokenB, zrxToken] = await erc20Wrapper.deployDummyTokensAsync();
        erc20Proxy = await erc20Wrapper.deployProxyAsync();
        await erc20Wrapper.setBalancesAndAllowancesAsync();

        [erc721Token] = await erc721Wrapper.deployDummyTokensAsync();
        erc721Proxy = await erc721Wrapper.deployProxyAsync();
        await erc721Wrapper.setBalancesAndAllowancesAsync();
        const erc721Balances = await erc721Wrapper.getBalancesAsync();
        erc721MakerAssetIds = erc721Balances[makerAddress][erc721Token.address];
        erc721TakerAssetIds = erc721Balances[takerAddress][erc721Token.address];

        const exchangeInstance = await deployer.deployAsync(ContractName.Exchange, [
            assetProxyUtils.encodeERC20ProxyData(zrxToken.address),
        ]);
        exchange = new ExchangeContract(exchangeInstance.abi, exchangeInstance.address, provider);
>>>>>>> 9dc4ec6f
        zeroEx = new ZeroEx(provider, {
            exchangeContractAddress: exchange.address,
            networkId: constants.TESTRPC_NETWORK_ID,
        });
        exchangeWrapper = new ExchangeWrapper(exchange, zeroEx);
        await exchangeWrapper.registerAssetProxyAsync(AssetProxyId.ERC20, erc20Proxy.address, owner);
        await exchangeWrapper.registerAssetProxyAsync(AssetProxyId.ERC721, erc721Proxy.address, owner);

        await erc20Proxy.addAuthorizedAddress.sendTransactionAsync(exchange.address, {
            from: owner,
        });
        await erc721Proxy.addAuthorizedAddress.sendTransactionAsync(exchange.address, {
            from: owner,
        });

        defaultMakerAssetAddress = erc20TokenA.address;
        defaultTakerAssetAddress = erc20TokenB.address;

        defaultMakerTokenAddress = rep.address;
        defaultTakerTokenAddress = dgd.address;

        const defaultOrderParams = {
<<<<<<< HEAD
            exchangeAddress: exchange.address,
            makerAddress,
            feeRecipientAddress,
            makerTokenAmount: ZeroEx.toBaseUnitAmount(new BigNumber(100), 18),
            takerTokenAmount: ZeroEx.toBaseUnitAmount(new BigNumber(200), 18),
            makerFee: ZeroEx.toBaseUnitAmount(new BigNumber(1), 18),
            takerFee: ZeroEx.toBaseUnitAmount(new BigNumber(1), 18),
            makerAssetData: encodeERC20ProxyData(defaultMakerTokenAddress),
            takerAssetData: encodeERC20ProxyData(defaultTakerTokenAddress),
        };
        const privateKey = constants.TESTRPC_PRIVATE_KEYS[0];
        orderFactory = new OrderFactory(privateKey, defaultOrderParams);
        dmyBalances = new Balances([rep, dgd, zrx], [makerAddress, takerAddress, feeRecipientAddress]);
        await Promise.all([
            rep.approve.sendTransactionAsync(erc20Proxy.address, INITIAL_ALLOWANCE, {
                from: makerAddress,
            }),
            rep.approve.sendTransactionAsync(erc20Proxy.address, INITIAL_ALLOWANCE, {
                from: takerAddress,
            }),
            rep.setBalance.sendTransactionAsync(makerAddress, INITIAL_BALANCE, { from: tokenOwner }),
            rep.setBalance.sendTransactionAsync(takerAddress, INITIAL_BALANCE, { from: tokenOwner }),
            dgd.approve.sendTransactionAsync(erc20Proxy.address, INITIAL_ALLOWANCE, {
                from: makerAddress,
            }),
            dgd.approve.sendTransactionAsync(erc20Proxy.address, INITIAL_ALLOWANCE, {
                from: takerAddress,
            }),
            dgd.setBalance.sendTransactionAsync(makerAddress, INITIAL_BALANCE, { from: tokenOwner }),
            dgd.setBalance.sendTransactionAsync(takerAddress, INITIAL_BALANCE, { from: tokenOwner }),
            zrx.approve.sendTransactionAsync(erc20Proxy.address, INITIAL_ALLOWANCE, {
                from: makerAddress,
            }),
            zrx.approve.sendTransactionAsync(erc20Proxy.address, INITIAL_ALLOWANCE, {
                from: takerAddress,
            }),
            zrx.setBalance.sendTransactionAsync(makerAddress, INITIAL_BALANCE, { from: tokenOwner }),
            zrx.setBalance.sendTransactionAsync(takerAddress, INITIAL_BALANCE, { from: tokenOwner }),
            erc721Token.setApprovalForAll.sendTransactionAsync(erc721Proxy.address, true, {
                from: makerAddress,
            }),
            erc721Token.setApprovalForAll.sendTransactionAsync(erc721Proxy.address, true, {
                from: takerAddress,
            }),
            erc721Token.mint.sendTransactionAsync(makerAddress, erc721MakerTokenIds[0], { from: tokenOwner }),
            erc721Token.mint.sendTransactionAsync(makerAddress, erc721MakerTokenIds[1], { from: tokenOwner }),
            erc721Token.mint.sendTransactionAsync(takerAddress, erc721TakerTokenIds[0], { from: tokenOwner }),
            erc721Token.mint.sendTransactionAsync(takerAddress, erc721TakerTokenIds[1], { from: tokenOwner }),
        ]);
=======
            ...constants.STATIC_ORDER_PARAMS,
            exchangeAddress: exchange.address,
            makerAddress,
            feeRecipientAddress,
            makerAssetData: assetProxyUtils.encodeERC20ProxyData(defaultMakerAssetAddress),
            takerAssetData: assetProxyUtils.encodeERC20ProxyData(defaultTakerAssetAddress),
        };
        const privateKey = constants.TESTRPC_PRIVATE_KEYS[accounts.indexOf(makerAddress)];
        orderFactory = new OrderFactory(privateKey, defaultOrderParams);
>>>>>>> 9dc4ec6f
    });
    beforeEach(async () => {
        await blockchainLifecycle.startAsync();
    });
    afterEach(async () => {
        await blockchainLifecycle.revertAsync();
    });
    describe('internal functions', () => {
        it('should include transferViaTokenTransferProxy', () => {
            expect((exchange as any).transferViaTokenTransferProxy).to.be.undefined();
        });
    });

    describe('fillOrder', () => {
        beforeEach(async () => {
<<<<<<< HEAD
            balances = await dmyBalances.getAsync();
=======
            erc20Balances = await erc20Wrapper.getBalancesAsync();
>>>>>>> 9dc4ec6f
            signedOrder = orderFactory.newSignedOrder();
        });

        it('should create an unfillable order', async () => {
            signedOrder = orderFactory.newSignedOrder({
<<<<<<< HEAD
                makerTokenAmount: new BigNumber(1001),
                takerTokenAmount: new BigNumber(3),
            });

            const takerTokenFilledAmountBefore = await exWrapper.getTakerTokenFilledAmountAsync(
                orderUtils.getOrderHashHex(signedOrder),
            );
            expect(takerTokenFilledAmountBefore).to.be.bignumber.equal(0);

            const fillTakerTokenAmount1 = new BigNumber(2);
            await exWrapper.fillOrderAsync(signedOrder, takerAddress, {
                takerTokenFillAmount: fillTakerTokenAmount1,
            });

            const takerTokenFilledAmountAfter1 = await exWrapper.getTakerTokenFilledAmountAsync(
                orderUtils.getOrderHashHex(signedOrder),
            );
            expect(takerTokenFilledAmountAfter1).to.be.bignumber.equal(fillTakerTokenAmount1);

            const fillTakerTokenAmount2 = new BigNumber(1);
            await exWrapper.fillOrderAsync(signedOrder, takerAddress, {
                takerTokenFillAmount: fillTakerTokenAmount2,
            });

            const takerTokenFilledAmountAfter2 = await exWrapper.getTakerTokenFilledAmountAsync(
                orderUtils.getOrderHashHex(signedOrder),
            );
            expect(takerTokenFilledAmountAfter2).to.be.bignumber.equal(takerTokenFilledAmountAfter1);
        });

        it('should transfer the correct amounts when makerTokenAmount === takerTokenAmount', async () => {
            signedOrder = orderFactory.newSignedOrder({
                makerTokenAmount: ZeroEx.toBaseUnitAmount(new BigNumber(100), 18),
                takerTokenAmount: ZeroEx.toBaseUnitAmount(new BigNumber(100), 18),
            });

            const takerTokenFilledAmountBefore = await exWrapper.getTakerTokenFilledAmountAsync(
                orderUtils.getOrderHashHex(signedOrder),
            );
            expect(takerTokenFilledAmountBefore).to.be.bignumber.equal(0);

            const takerTokenFillAmount = signedOrder.takerTokenAmount.div(2);
            await exWrapper.fillOrderAsync(signedOrder, takerAddress, { takerTokenFillAmount });

            const makerAmountBoughtAfter = await exWrapper.getTakerTokenFilledAmountAsync(
                orderUtils.getOrderHashHex(signedOrder),
            );
            expect(makerAmountBoughtAfter).to.be.bignumber.equal(takerTokenFillAmount);
=======
                makerAssetAmount: new BigNumber(1001),
                takerAssetAmount: new BigNumber(3),
            });

            const takerAssetFilledAmountBefore = await exchangeWrapper.getTakerAssetFilledAmountAsync(
                orderUtils.getOrderHashHex(signedOrder),
            );
            expect(takerAssetFilledAmountBefore).to.be.bignumber.equal(0);

            const fillTakerAssetAmount1 = new BigNumber(2);
            await exchangeWrapper.fillOrderAsync(signedOrder, takerAddress, {
                takerAssetFillAmount: fillTakerAssetAmount1,
            });

            const takerAssetFilledAmountAfter1 = await exchangeWrapper.getTakerAssetFilledAmountAsync(
                orderUtils.getOrderHashHex(signedOrder),
            );
            expect(takerAssetFilledAmountAfter1).to.be.bignumber.equal(fillTakerAssetAmount1);

            const fillTakerAssetAmount2 = new BigNumber(1);
            await exchangeWrapper.fillOrderAsync(signedOrder, takerAddress, {
                takerAssetFillAmount: fillTakerAssetAmount2,
            });

            const takerAssetFilledAmountAfter2 = await exchangeWrapper.getTakerAssetFilledAmountAsync(
                orderUtils.getOrderHashHex(signedOrder),
            );
            expect(takerAssetFilledAmountAfter2).to.be.bignumber.equal(takerAssetFilledAmountAfter1);
        });

        it('should transfer the correct amounts when makerAssetAmount === takerAssetAmount', async () => {
            signedOrder = orderFactory.newSignedOrder({
                makerAssetAmount: ZeroEx.toBaseUnitAmount(new BigNumber(100), 18),
                takerAssetAmount: ZeroEx.toBaseUnitAmount(new BigNumber(100), 18),
            });

            const takerAssetFilledAmountBefore = await exchangeWrapper.getTakerAssetFilledAmountAsync(
                orderUtils.getOrderHashHex(signedOrder),
            );
            expect(takerAssetFilledAmountBefore).to.be.bignumber.equal(0);

            const takerAssetFillAmount = signedOrder.takerAssetAmount.div(2);
            await exchangeWrapper.fillOrderAsync(signedOrder, takerAddress, { takerAssetFillAmount });

            const makerAmountBoughtAfter = await exchangeWrapper.getTakerAssetFilledAmountAsync(
                orderUtils.getOrderHashHex(signedOrder),
            );
            expect(makerAmountBoughtAfter).to.be.bignumber.equal(takerAssetFillAmount);
>>>>>>> 9dc4ec6f

            const newBalances = await erc20Wrapper.getBalancesAsync();

<<<<<<< HEAD
            const makerTokenFilledAmount = takerTokenFillAmount
                .times(signedOrder.makerTokenAmount)
                .dividedToIntegerBy(signedOrder.takerTokenAmount);
            const makerFeePaid = signedOrder.makerFee
                .times(makerTokenFilledAmount)
                .dividedToIntegerBy(signedOrder.makerTokenAmount);
            const takerFeePaid = signedOrder.takerFee
                .times(makerTokenFilledAmount)
                .dividedToIntegerBy(signedOrder.makerTokenAmount);
            expect(newBalances[makerAddress][defaultMakerTokenAddress]).to.be.bignumber.equal(
                balances[makerAddress][defaultMakerTokenAddress].minus(makerTokenFilledAmount),
            );
            expect(newBalances[makerAddress][defaultTakerTokenAddress]).to.be.bignumber.equal(
                balances[makerAddress][defaultTakerTokenAddress].add(takerTokenFillAmount),
            );
            expect(newBalances[makerAddress][zrx.address]).to.be.bignumber.equal(
                balances[makerAddress][zrx.address].minus(makerFeePaid),
            );
            expect(newBalances[takerAddress][defaultTakerTokenAddress]).to.be.bignumber.equal(
                balances[takerAddress][defaultTakerTokenAddress].minus(takerTokenFillAmount),
            );
            expect(newBalances[takerAddress][defaultMakerTokenAddress]).to.be.bignumber.equal(
                balances[takerAddress][defaultMakerTokenAddress].add(makerTokenFilledAmount),
            );
            expect(newBalances[takerAddress][zrx.address]).to.be.bignumber.equal(
                balances[takerAddress][zrx.address].minus(takerFeePaid),
            );
            expect(newBalances[feeRecipientAddress][zrx.address]).to.be.bignumber.equal(
                balances[feeRecipientAddress][zrx.address].add(makerFeePaid.add(takerFeePaid)),
            );
        });

        it('should transfer the correct amounts when makerTokenAmount > takerTokenAmount', async () => {
            signedOrder = orderFactory.newSignedOrder({
                makerTokenAmount: ZeroEx.toBaseUnitAmount(new BigNumber(200), 18),
                takerTokenAmount: ZeroEx.toBaseUnitAmount(new BigNumber(100), 18),
            });

            const takerTokenFilledAmountBefore = await exWrapper.getTakerTokenFilledAmountAsync(
                orderUtils.getOrderHashHex(signedOrder),
            );
            expect(takerTokenFilledAmountBefore).to.be.bignumber.equal(0);

            const takerTokenFillAmount = signedOrder.takerTokenAmount.div(2);
            await exWrapper.fillOrderAsync(signedOrder, takerAddress, { takerTokenFillAmount });

            const makerAmountBoughtAfter = await exWrapper.getTakerTokenFilledAmountAsync(
                orderUtils.getOrderHashHex(signedOrder),
            );
            expect(makerAmountBoughtAfter).to.be.bignumber.equal(takerTokenFillAmount);
=======
            const makerAssetFilledAmount = takerAssetFillAmount
                .times(signedOrder.makerAssetAmount)
                .dividedToIntegerBy(signedOrder.takerAssetAmount);
            const makerFeePaid = signedOrder.makerFee
                .times(makerAssetFilledAmount)
                .dividedToIntegerBy(signedOrder.makerAssetAmount);
            const takerFeePaid = signedOrder.takerFee
                .times(makerAssetFilledAmount)
                .dividedToIntegerBy(signedOrder.makerAssetAmount);
            expect(newBalances[makerAddress][defaultMakerAssetAddress]).to.be.bignumber.equal(
                erc20Balances[makerAddress][defaultMakerAssetAddress].minus(makerAssetFilledAmount),
            );
            expect(newBalances[makerAddress][defaultTakerAssetAddress]).to.be.bignumber.equal(
                erc20Balances[makerAddress][defaultTakerAssetAddress].add(takerAssetFillAmount),
            );
            expect(newBalances[makerAddress][zrxToken.address]).to.be.bignumber.equal(
                erc20Balances[makerAddress][zrxToken.address].minus(makerFeePaid),
            );
            expect(newBalances[takerAddress][defaultTakerAssetAddress]).to.be.bignumber.equal(
                erc20Balances[takerAddress][defaultTakerAssetAddress].minus(takerAssetFillAmount),
            );
            expect(newBalances[takerAddress][defaultMakerAssetAddress]).to.be.bignumber.equal(
                erc20Balances[takerAddress][defaultMakerAssetAddress].add(makerAssetFilledAmount),
            );
            expect(newBalances[takerAddress][zrxToken.address]).to.be.bignumber.equal(
                erc20Balances[takerAddress][zrxToken.address].minus(takerFeePaid),
            );
            expect(newBalances[feeRecipientAddress][zrxToken.address]).to.be.bignumber.equal(
                erc20Balances[feeRecipientAddress][zrxToken.address].add(makerFeePaid.add(takerFeePaid)),
            );
        });

        it('should transfer the correct amounts when makerAssetAmount > takerAssetAmount', async () => {
            signedOrder = orderFactory.newSignedOrder({
                makerAssetAmount: ZeroEx.toBaseUnitAmount(new BigNumber(200), 18),
                takerAssetAmount: ZeroEx.toBaseUnitAmount(new BigNumber(100), 18),
            });

            const takerAssetFilledAmountBefore = await exchangeWrapper.getTakerAssetFilledAmountAsync(
                orderUtils.getOrderHashHex(signedOrder),
            );
            expect(takerAssetFilledAmountBefore).to.be.bignumber.equal(0);

            const takerAssetFillAmount = signedOrder.takerAssetAmount.div(2);
            await exchangeWrapper.fillOrderAsync(signedOrder, takerAddress, { takerAssetFillAmount });

            const makerAmountBoughtAfter = await exchangeWrapper.getTakerAssetFilledAmountAsync(
                orderUtils.getOrderHashHex(signedOrder),
            );
            expect(makerAmountBoughtAfter).to.be.bignumber.equal(takerAssetFillAmount);
>>>>>>> 9dc4ec6f

            const newBalances = await erc20Wrapper.getBalancesAsync();

<<<<<<< HEAD
            const makerTokenFilledAmount = takerTokenFillAmount
                .times(signedOrder.makerTokenAmount)
                .dividedToIntegerBy(signedOrder.takerTokenAmount);
            const makerFeePaid = signedOrder.makerFee
                .times(makerTokenFilledAmount)
                .dividedToIntegerBy(signedOrder.makerTokenAmount);
            const takerFeePaid = signedOrder.takerFee
                .times(makerTokenFilledAmount)
                .dividedToIntegerBy(signedOrder.makerTokenAmount);
            expect(newBalances[makerAddress][defaultMakerTokenAddress]).to.be.bignumber.equal(
                balances[makerAddress][defaultMakerTokenAddress].minus(makerTokenFilledAmount),
            );
            expect(newBalances[makerAddress][defaultTakerTokenAddress]).to.be.bignumber.equal(
                balances[makerAddress][defaultTakerTokenAddress].add(takerTokenFillAmount),
            );
            expect(newBalances[makerAddress][zrx.address]).to.be.bignumber.equal(
                balances[makerAddress][zrx.address].minus(makerFeePaid),
            );
            expect(newBalances[takerAddress][defaultTakerTokenAddress]).to.be.bignumber.equal(
                balances[takerAddress][defaultTakerTokenAddress].minus(takerTokenFillAmount),
            );
            expect(newBalances[takerAddress][defaultMakerTokenAddress]).to.be.bignumber.equal(
                balances[takerAddress][defaultMakerTokenAddress].add(makerTokenFilledAmount),
            );
            expect(newBalances[takerAddress][zrx.address]).to.be.bignumber.equal(
                balances[takerAddress][zrx.address].minus(takerFeePaid),
            );
            expect(newBalances[feeRecipientAddress][zrx.address]).to.be.bignumber.equal(
                balances[feeRecipientAddress][zrx.address].add(makerFeePaid.add(takerFeePaid)),
            );
        });

        it('should transfer the correct amounts when makerTokenAmount < takerTokenAmount', async () => {
            signedOrder = orderFactory.newSignedOrder({
                makerTokenAmount: ZeroEx.toBaseUnitAmount(new BigNumber(100), 18),
                takerTokenAmount: ZeroEx.toBaseUnitAmount(new BigNumber(200), 18),
            });

            const takerTokenFilledAmountBefore = await exWrapper.getTakerTokenFilledAmountAsync(
                orderUtils.getOrderHashHex(signedOrder),
            );
            expect(takerTokenFilledAmountBefore).to.be.bignumber.equal(0);

            const takerTokenFillAmount = signedOrder.takerTokenAmount.div(2);
            await exWrapper.fillOrderAsync(signedOrder, takerAddress, { takerTokenFillAmount });

            const makerAmountBoughtAfter = await exWrapper.getTakerTokenFilledAmountAsync(
                orderUtils.getOrderHashHex(signedOrder),
            );
            expect(makerAmountBoughtAfter).to.be.bignumber.equal(takerTokenFillAmount);
=======
            const makerAssetFilledAmount = takerAssetFillAmount
                .times(signedOrder.makerAssetAmount)
                .dividedToIntegerBy(signedOrder.takerAssetAmount);
            const makerFeePaid = signedOrder.makerFee
                .times(makerAssetFilledAmount)
                .dividedToIntegerBy(signedOrder.makerAssetAmount);
            const takerFeePaid = signedOrder.takerFee
                .times(makerAssetFilledAmount)
                .dividedToIntegerBy(signedOrder.makerAssetAmount);
            expect(newBalances[makerAddress][defaultMakerAssetAddress]).to.be.bignumber.equal(
                erc20Balances[makerAddress][defaultMakerAssetAddress].minus(makerAssetFilledAmount),
            );
            expect(newBalances[makerAddress][defaultTakerAssetAddress]).to.be.bignumber.equal(
                erc20Balances[makerAddress][defaultTakerAssetAddress].add(takerAssetFillAmount),
            );
            expect(newBalances[makerAddress][zrxToken.address]).to.be.bignumber.equal(
                erc20Balances[makerAddress][zrxToken.address].minus(makerFeePaid),
            );
            expect(newBalances[takerAddress][defaultTakerAssetAddress]).to.be.bignumber.equal(
                erc20Balances[takerAddress][defaultTakerAssetAddress].minus(takerAssetFillAmount),
            );
            expect(newBalances[takerAddress][defaultMakerAssetAddress]).to.be.bignumber.equal(
                erc20Balances[takerAddress][defaultMakerAssetAddress].add(makerAssetFilledAmount),
            );
            expect(newBalances[takerAddress][zrxToken.address]).to.be.bignumber.equal(
                erc20Balances[takerAddress][zrxToken.address].minus(takerFeePaid),
            );
            expect(newBalances[feeRecipientAddress][zrxToken.address]).to.be.bignumber.equal(
                erc20Balances[feeRecipientAddress][zrxToken.address].add(makerFeePaid.add(takerFeePaid)),
            );
        });

        it('should transfer the correct amounts when makerAssetAmount < takerAssetAmount', async () => {
            signedOrder = orderFactory.newSignedOrder({
                makerAssetAmount: ZeroEx.toBaseUnitAmount(new BigNumber(100), 18),
                takerAssetAmount: ZeroEx.toBaseUnitAmount(new BigNumber(200), 18),
            });

            const takerAssetFilledAmountBefore = await exchangeWrapper.getTakerAssetFilledAmountAsync(
                orderUtils.getOrderHashHex(signedOrder),
            );
            expect(takerAssetFilledAmountBefore).to.be.bignumber.equal(0);

            const takerAssetFillAmount = signedOrder.takerAssetAmount.div(2);
            await exchangeWrapper.fillOrderAsync(signedOrder, takerAddress, { takerAssetFillAmount });

            const makerAmountBoughtAfter = await exchangeWrapper.getTakerAssetFilledAmountAsync(
                orderUtils.getOrderHashHex(signedOrder),
            );
            expect(makerAmountBoughtAfter).to.be.bignumber.equal(takerAssetFillAmount);
>>>>>>> 9dc4ec6f

            const newBalances = await erc20Wrapper.getBalancesAsync();

<<<<<<< HEAD
            const makerTokenFilledAmount = takerTokenFillAmount
                .times(signedOrder.makerTokenAmount)
                .dividedToIntegerBy(signedOrder.takerTokenAmount);
            const makerFeePaid = signedOrder.makerFee
                .times(makerTokenFilledAmount)
                .dividedToIntegerBy(signedOrder.makerTokenAmount);
            const takerFeePaid = signedOrder.takerFee
                .times(makerTokenFilledAmount)
                .dividedToIntegerBy(signedOrder.makerTokenAmount);
            expect(newBalances[makerAddress][defaultMakerTokenAddress]).to.be.bignumber.equal(
                balances[makerAddress][defaultMakerTokenAddress].minus(makerTokenFilledAmount),
            );
            expect(newBalances[makerAddress][defaultTakerTokenAddress]).to.be.bignumber.equal(
                balances[makerAddress][defaultTakerTokenAddress].add(takerTokenFillAmount),
            );
            expect(newBalances[makerAddress][zrx.address]).to.be.bignumber.equal(
                balances[makerAddress][zrx.address].minus(makerFeePaid),
            );
            expect(newBalances[takerAddress][defaultTakerTokenAddress]).to.be.bignumber.equal(
                balances[takerAddress][defaultTakerTokenAddress].minus(takerTokenFillAmount),
            );
            expect(newBalances[takerAddress][defaultMakerTokenAddress]).to.be.bignumber.equal(
                balances[takerAddress][defaultMakerTokenAddress].add(makerTokenFilledAmount),
            );
            expect(newBalances[takerAddress][zrx.address]).to.be.bignumber.equal(
                balances[takerAddress][zrx.address].minus(takerFeePaid),
            );
            expect(newBalances[feeRecipientAddress][zrx.address]).to.be.bignumber.equal(
                balances[feeRecipientAddress][zrx.address].add(makerFeePaid.add(takerFeePaid)),
=======
            const makerAssetFilledAmount = takerAssetFillAmount
                .times(signedOrder.makerAssetAmount)
                .dividedToIntegerBy(signedOrder.takerAssetAmount);
            const makerFeePaid = signedOrder.makerFee
                .times(makerAssetFilledAmount)
                .dividedToIntegerBy(signedOrder.makerAssetAmount);
            const takerFeePaid = signedOrder.takerFee
                .times(makerAssetFilledAmount)
                .dividedToIntegerBy(signedOrder.makerAssetAmount);
            expect(newBalances[makerAddress][defaultMakerAssetAddress]).to.be.bignumber.equal(
                erc20Balances[makerAddress][defaultMakerAssetAddress].minus(makerAssetFilledAmount),
            );
            expect(newBalances[makerAddress][defaultTakerAssetAddress]).to.be.bignumber.equal(
                erc20Balances[makerAddress][defaultTakerAssetAddress].add(takerAssetFillAmount),
            );
            expect(newBalances[makerAddress][zrxToken.address]).to.be.bignumber.equal(
                erc20Balances[makerAddress][zrxToken.address].minus(makerFeePaid),
            );
            expect(newBalances[takerAddress][defaultTakerAssetAddress]).to.be.bignumber.equal(
                erc20Balances[takerAddress][defaultTakerAssetAddress].minus(takerAssetFillAmount),
            );
            expect(newBalances[takerAddress][defaultMakerAssetAddress]).to.be.bignumber.equal(
                erc20Balances[takerAddress][defaultMakerAssetAddress].add(makerAssetFilledAmount),
            );
            expect(newBalances[takerAddress][zrxToken.address]).to.be.bignumber.equal(
                erc20Balances[takerAddress][zrxToken.address].minus(takerFeePaid),
            );
            expect(newBalances[feeRecipientAddress][zrxToken.address]).to.be.bignumber.equal(
                erc20Balances[feeRecipientAddress][zrxToken.address].add(makerFeePaid.add(takerFeePaid)),
>>>>>>> 9dc4ec6f
            );
        });

        it('should transfer the correct amounts when taker is specified and order is claimed by taker', async () => {
            signedOrder = orderFactory.newSignedOrder({
                takerAddress,
<<<<<<< HEAD
                makerTokenAmount: ZeroEx.toBaseUnitAmount(new BigNumber(100), 18),
                takerTokenAmount: ZeroEx.toBaseUnitAmount(new BigNumber(200), 18),
            });

            const takerTokenFilledAmountBefore = await exWrapper.getTakerTokenFilledAmountAsync(
                orderUtils.getOrderHashHex(signedOrder),
            );
            expect(takerTokenFilledAmountBefore).to.be.bignumber.equal(0);

            const takerTokenFillAmount = signedOrder.takerTokenAmount.div(2);
            await exWrapper.fillOrderAsync(signedOrder, takerAddress, { takerTokenFillAmount });

            const makerAmountBoughtAfter = await exWrapper.getTakerTokenFilledAmountAsync(
                orderUtils.getOrderHashHex(signedOrder),
            );
            const expectedMakerAmountBoughtAfter = takerTokenFillAmount.add(takerTokenFilledAmountBefore);
=======
                makerAssetAmount: ZeroEx.toBaseUnitAmount(new BigNumber(100), 18),
                takerAssetAmount: ZeroEx.toBaseUnitAmount(new BigNumber(200), 18),
            });

            const takerAssetFilledAmountBefore = await exchangeWrapper.getTakerAssetFilledAmountAsync(
                orderUtils.getOrderHashHex(signedOrder),
            );
            expect(takerAssetFilledAmountBefore).to.be.bignumber.equal(0);

            const takerAssetFillAmount = signedOrder.takerAssetAmount.div(2);
            await exchangeWrapper.fillOrderAsync(signedOrder, takerAddress, { takerAssetFillAmount });

            const makerAmountBoughtAfter = await exchangeWrapper.getTakerAssetFilledAmountAsync(
                orderUtils.getOrderHashHex(signedOrder),
            );
            const expectedMakerAmountBoughtAfter = takerAssetFillAmount.add(takerAssetFilledAmountBefore);
>>>>>>> 9dc4ec6f
            expect(makerAmountBoughtAfter).to.be.bignumber.equal(expectedMakerAmountBoughtAfter);

            const newBalances = await erc20Wrapper.getBalancesAsync();

<<<<<<< HEAD
            const makerTokenFilledAmount = takerTokenFillAmount
                .times(signedOrder.makerTokenAmount)
                .dividedToIntegerBy(signedOrder.takerTokenAmount);
            const makerFeePaid = signedOrder.makerFee
                .times(makerTokenFilledAmount)
                .dividedToIntegerBy(signedOrder.makerTokenAmount);
            const takerFeePaid = signedOrder.takerFee
                .times(makerTokenFilledAmount)
                .dividedToIntegerBy(signedOrder.makerTokenAmount);
            expect(newBalances[makerAddress][defaultMakerTokenAddress]).to.be.bignumber.equal(
                balances[makerAddress][defaultMakerTokenAddress].minus(makerTokenFilledAmount),
            );
            expect(newBalances[makerAddress][defaultTakerTokenAddress]).to.be.bignumber.equal(
                balances[makerAddress][defaultTakerTokenAddress].add(takerTokenFillAmount),
            );
            expect(newBalances[makerAddress][zrx.address]).to.be.bignumber.equal(
                balances[makerAddress][zrx.address].minus(makerFeePaid),
            );
            expect(newBalances[takerAddress][defaultTakerTokenAddress]).to.be.bignumber.equal(
                balances[takerAddress][defaultTakerTokenAddress].minus(takerTokenFillAmount),
            );
            expect(newBalances[takerAddress][defaultMakerTokenAddress]).to.be.bignumber.equal(
                balances[takerAddress][defaultMakerTokenAddress].add(makerTokenFilledAmount),
            );
            expect(newBalances[takerAddress][zrx.address]).to.be.bignumber.equal(
                balances[takerAddress][zrx.address].minus(takerFeePaid),
            );
            expect(newBalances[feeRecipientAddress][zrx.address]).to.be.bignumber.equal(
                balances[feeRecipientAddress][zrx.address].add(makerFeePaid.add(takerFeePaid)),
            );
        });

        it('should fill remaining value if takerTokenFillAmount > remaining takerTokenAmount', async () => {
            const takerTokenFillAmount = signedOrder.takerTokenAmount.div(2);
            await exWrapper.fillOrderAsync(signedOrder, takerAddress, { takerTokenFillAmount });

            const res = await exWrapper.fillOrderAsync(signedOrder, takerAddress, {
                takerTokenFillAmount: signedOrder.takerTokenAmount,
            });
            const log = res.logs[0] as LogWithDecodedArgs<FillContractEventArgs>;
            expect(log.args.takerTokenFilledAmount).to.be.bignumber.equal(
                signedOrder.takerTokenAmount.minus(takerTokenFillAmount),
=======
            const makerAssetFilledAmount = takerAssetFillAmount
                .times(signedOrder.makerAssetAmount)
                .dividedToIntegerBy(signedOrder.takerAssetAmount);
            const makerFeePaid = signedOrder.makerFee
                .times(makerAssetFilledAmount)
                .dividedToIntegerBy(signedOrder.makerAssetAmount);
            const takerFeePaid = signedOrder.takerFee
                .times(makerAssetFilledAmount)
                .dividedToIntegerBy(signedOrder.makerAssetAmount);
            expect(newBalances[makerAddress][defaultMakerAssetAddress]).to.be.bignumber.equal(
                erc20Balances[makerAddress][defaultMakerAssetAddress].minus(makerAssetFilledAmount),
            );
            expect(newBalances[makerAddress][defaultTakerAssetAddress]).to.be.bignumber.equal(
                erc20Balances[makerAddress][defaultTakerAssetAddress].add(takerAssetFillAmount),
            );
            expect(newBalances[makerAddress][zrxToken.address]).to.be.bignumber.equal(
                erc20Balances[makerAddress][zrxToken.address].minus(makerFeePaid),
            );
            expect(newBalances[takerAddress][defaultTakerAssetAddress]).to.be.bignumber.equal(
                erc20Balances[takerAddress][defaultTakerAssetAddress].minus(takerAssetFillAmount),
            );
            expect(newBalances[takerAddress][defaultMakerAssetAddress]).to.be.bignumber.equal(
                erc20Balances[takerAddress][defaultMakerAssetAddress].add(makerAssetFilledAmount),
            );
            expect(newBalances[takerAddress][zrxToken.address]).to.be.bignumber.equal(
                erc20Balances[takerAddress][zrxToken.address].minus(takerFeePaid),
            );
            expect(newBalances[feeRecipientAddress][zrxToken.address]).to.be.bignumber.equal(
                erc20Balances[feeRecipientAddress][zrxToken.address].add(makerFeePaid.add(takerFeePaid)),
            );
        });

        it('should fill remaining value if takerAssetFillAmount > remaining takerAssetAmount', async () => {
            const takerAssetFillAmount = signedOrder.takerAssetAmount.div(2);
            await exchangeWrapper.fillOrderAsync(signedOrder, takerAddress, { takerAssetFillAmount });

            const res = await exchangeWrapper.fillOrderAsync(signedOrder, takerAddress, {
                takerAssetFillAmount: signedOrder.takerAssetAmount,
            });
            const log = res.logs[0] as LogWithDecodedArgs<FillContractEventArgs>;
            expect(log.args.takerAssetFilledAmount).to.be.bignumber.equal(
                signedOrder.takerAssetAmount.minus(takerAssetFillAmount),
>>>>>>> 9dc4ec6f
            );
            const newBalances = await erc20Wrapper.getBalancesAsync();

<<<<<<< HEAD
            expect(newBalances[makerAddress][defaultMakerTokenAddress]).to.be.bignumber.equal(
                balances[makerAddress][defaultMakerTokenAddress].minus(signedOrder.makerTokenAmount),
            );
            expect(newBalances[makerAddress][defaultTakerTokenAddress]).to.be.bignumber.equal(
                balances[makerAddress][defaultTakerTokenAddress].add(signedOrder.takerTokenAmount),
            );
            expect(newBalances[makerAddress][zrx.address]).to.be.bignumber.equal(
                balances[makerAddress][zrx.address].minus(signedOrder.makerFee),
            );
            expect(newBalances[takerAddress][defaultTakerTokenAddress]).to.be.bignumber.equal(
                balances[takerAddress][defaultTakerTokenAddress].minus(signedOrder.takerTokenAmount),
            );
            expect(newBalances[takerAddress][defaultMakerTokenAddress]).to.be.bignumber.equal(
                balances[takerAddress][defaultMakerTokenAddress].add(signedOrder.makerTokenAmount),
            );
            expect(newBalances[takerAddress][zrx.address]).to.be.bignumber.equal(
                balances[takerAddress][zrx.address].minus(signedOrder.takerFee),
            );
            expect(newBalances[feeRecipientAddress][zrx.address]).to.be.bignumber.equal(
                balances[feeRecipientAddress][zrx.address].add(signedOrder.makerFee.add(signedOrder.takerFee)),
=======
            expect(newBalances[makerAddress][defaultMakerAssetAddress]).to.be.bignumber.equal(
                erc20Balances[makerAddress][defaultMakerAssetAddress].minus(signedOrder.makerAssetAmount),
            );
            expect(newBalances[makerAddress][defaultTakerAssetAddress]).to.be.bignumber.equal(
                erc20Balances[makerAddress][defaultTakerAssetAddress].add(signedOrder.takerAssetAmount),
            );
            expect(newBalances[makerAddress][zrxToken.address]).to.be.bignumber.equal(
                erc20Balances[makerAddress][zrxToken.address].minus(signedOrder.makerFee),
            );
            expect(newBalances[takerAddress][defaultTakerAssetAddress]).to.be.bignumber.equal(
                erc20Balances[takerAddress][defaultTakerAssetAddress].minus(signedOrder.takerAssetAmount),
            );
            expect(newBalances[takerAddress][defaultMakerAssetAddress]).to.be.bignumber.equal(
                erc20Balances[takerAddress][defaultMakerAssetAddress].add(signedOrder.makerAssetAmount),
            );
            expect(newBalances[takerAddress][zrxToken.address]).to.be.bignumber.equal(
                erc20Balances[takerAddress][zrxToken.address].minus(signedOrder.takerFee),
            );
            expect(newBalances[feeRecipientAddress][zrxToken.address]).to.be.bignumber.equal(
                erc20Balances[feeRecipientAddress][zrxToken.address].add(
                    signedOrder.makerFee.add(signedOrder.takerFee),
                ),
>>>>>>> 9dc4ec6f
            );
        });

        it('should log 1 event with the correct arguments when order has a feeRecipient', async () => {
            const divisor = 2;
<<<<<<< HEAD
            const res = await exWrapper.fillOrderAsync(signedOrder, takerAddress, {
                takerTokenFillAmount: signedOrder.takerTokenAmount.div(divisor),
=======
            const res = await exchangeWrapper.fillOrderAsync(signedOrder, takerAddress, {
                takerAssetFillAmount: signedOrder.takerAssetAmount.div(divisor),
>>>>>>> 9dc4ec6f
            });
            expect(res.logs).to.have.length(1);

            const log = res.logs[0] as LogWithDecodedArgs<FillContractEventArgs>;
            const logArgs = log.args;
<<<<<<< HEAD
            const expectedFilledMakerTokenAmount = signedOrder.makerTokenAmount.div(divisor);
            const expectedFilledTakerTokenAmount = signedOrder.takerTokenAmount.div(divisor);
            const expectedFeeMPaid = signedOrder.makerFee.div(divisor);
            const expectedFeeTPaid = signedOrder.takerFee.div(divisor);

            expect(signedOrder.makerAddress).to.be.equal(logArgs.makerAddress);
            expect(takerAddress).to.be.equal(logArgs.takerAddress);
            expect(signedOrder.feeRecipientAddress).to.be.equal(logArgs.feeRecipientAddress);
            expect(signedOrder.makerAssetData).to.be.equal(logArgs.makerAssetData);
            expect(signedOrder.takerAssetData).to.be.equal(logArgs.takerAssetData);
            expect(expectedFilledMakerTokenAmount).to.be.bignumber.equal(logArgs.makerTokenFilledAmount);
            expect(expectedFilledTakerTokenAmount).to.be.bignumber.equal(logArgs.takerTokenFilledAmount);
            expect(expectedFeeMPaid).to.be.bignumber.equal(logArgs.makerFeePaid);
            expect(expectedFeeTPaid).to.be.bignumber.equal(logArgs.takerFeePaid);
            expect(orderUtils.getOrderHashHex(signedOrder)).to.be.equal(logArgs.orderHash);
        });

        it('should log 1 event with the correct arguments when order has no feeRecipient', async () => {
            signedOrder = orderFactory.newSignedOrder({
                feeRecipientAddress: ZeroEx.NULL_ADDRESS,
            });
            const divisor = 2;
            const res = await exWrapper.fillOrderAsync(signedOrder, takerAddress, {
                takerTokenFillAmount: signedOrder.takerTokenAmount.div(divisor),
            });
            expect(res.logs).to.have.length(1);

            const log = res.logs[0] as LogWithDecodedArgs<FillContractEventArgs>;
            const logArgs = log.args;
            const expectedFilledMakerTokenAmount = signedOrder.makerTokenAmount.div(divisor);
            const expectedFilledTakerTokenAmount = signedOrder.takerTokenAmount.div(divisor);
            const expectedFeeMPaid = new BigNumber(0);
            const expectedFeeTPaid = new BigNumber(0);

=======
            const expectedFilledMakerAssetAmount = signedOrder.makerAssetAmount.div(divisor);
            const expectedFilledTakerAssetAmount = signedOrder.takerAssetAmount.div(divisor);
            const expectedFeeMPaid = signedOrder.makerFee.div(divisor);
            const expectedFeeTPaid = signedOrder.takerFee.div(divisor);

>>>>>>> 9dc4ec6f
            expect(signedOrder.makerAddress).to.be.equal(logArgs.makerAddress);
            expect(takerAddress).to.be.equal(logArgs.takerAddress);
            expect(signedOrder.feeRecipientAddress).to.be.equal(logArgs.feeRecipientAddress);
            expect(signedOrder.makerAssetData).to.be.equal(logArgs.makerAssetData);
            expect(signedOrder.takerAssetData).to.be.equal(logArgs.takerAssetData);
<<<<<<< HEAD
            expect(expectedFilledMakerTokenAmount).to.be.bignumber.equal(logArgs.makerTokenFilledAmount);
            expect(expectedFilledTakerTokenAmount).to.be.bignumber.equal(logArgs.takerTokenFilledAmount);
=======
            expect(expectedFilledMakerAssetAmount).to.be.bignumber.equal(logArgs.makerAssetFilledAmount);
            expect(expectedFilledTakerAssetAmount).to.be.bignumber.equal(logArgs.takerAssetFilledAmount);
>>>>>>> 9dc4ec6f
            expect(expectedFeeMPaid).to.be.bignumber.equal(logArgs.makerFeePaid);
            expect(expectedFeeTPaid).to.be.bignumber.equal(logArgs.takerFeePaid);
            expect(orderUtils.getOrderHashHex(signedOrder)).to.be.equal(logArgs.orderHash);
        });

        it('should throw when taker is specified and order is claimed by other', async () => {
            signedOrder = orderFactory.newSignedOrder({
                takerAddress: feeRecipientAddress,
<<<<<<< HEAD
                makerTokenAmount: ZeroEx.toBaseUnitAmount(new BigNumber(100), 18),
                takerTokenAmount: ZeroEx.toBaseUnitAmount(new BigNumber(200), 18),
            });
            return expect(exWrapper.fillOrderAsync(signedOrder, takerAddress)).to.be.rejectedWith(constants.REVERT);
        });

        it('should log an error event if signature is invalid', async () => {
            signedOrder = orderFactory.newSignedOrder({
                makerTokenAmount: ZeroEx.toBaseUnitAmount(new BigNumber(10), 18),
            });

            const invalidR = ethUtil.sha3('invalidR');
            const invalidS = ethUtil.sha3('invalidS');
            const signatureTypeAndV = signedOrder.signature.slice(0, 6);
            const invalidSigBuff = Buffer.concat([ethUtil.toBuffer(signatureTypeAndV), invalidR, invalidS]);
            const invalidSigHex = `0x${invalidSigBuff.toString('hex')}`;
            signedOrder.signature = invalidSigHex;

            const res = await exWrapper.fillOrderAsync(signedOrder, takerAddress);
            expect(res.logs).to.have.length(1);

            const log = res.logs[0] as LogWithDecodedArgs<ExchangeErrorContractEventArgs>;
            const errCode = log.args.errorId;
            expect(errCode).to.be.equal(ExchangeContractErrs.ERROR_ORDER_SIGNATURE_INVALID);
        });

        it('should log an error event if makerTokenAmount is 0', async () => {
            signedOrder = orderFactory.newSignedOrder({
                makerTokenAmount: new BigNumber(0),
            });

            const divisor = 2;
            const res = await exWrapper.fillOrderAsync(signedOrder, takerAddress, {
                takerTokenFillAmount: signedOrder.takerTokenAmount.div(divisor),
            });
            expect(res.logs).to.have.length(1);

            const log = res.logs[0] as LogWithDecodedArgs<ExchangeErrorContractEventArgs>;
            const errCode = log.args.errorId;
            expect(errCode).to.be.equal(ExchangeContractErrs.ERROR_ORDER_INVALID);
        });

        it('should log an error event if takerTokenAmount is 0', async () => {
            signedOrder = orderFactory.newSignedOrder({
                takerTokenAmount: new BigNumber(0),
            });

            const divisor = 2;
            const res = await exWrapper.fillOrderAsync(signedOrder, takerAddress, {
                takerTokenFillAmount: signedOrder.takerTokenAmount.div(divisor),
=======
                makerAssetAmount: ZeroEx.toBaseUnitAmount(new BigNumber(100), 18),
                takerAssetAmount: ZeroEx.toBaseUnitAmount(new BigNumber(200), 18),
            });
            return expect(exchangeWrapper.fillOrderAsync(signedOrder, takerAddress)).to.be.rejectedWith(
                constants.REVERT,
            );
        });

        it('should throw if signature is invalid', async () => {
            signedOrder = orderFactory.newSignedOrder({
                makerAssetAmount: ZeroEx.toBaseUnitAmount(new BigNumber(10), 18),
            });

            const invalidR = ethUtil.sha3('invalidR');
            const invalidS = ethUtil.sha3('invalidS');
            const signatureTypeAndV = signedOrder.signature.slice(0, 6);
            const invalidSigBuff = Buffer.concat([ethUtil.toBuffer(signatureTypeAndV), invalidR, invalidS]);
            const invalidSigHex = `0x${invalidSigBuff.toString('hex')}`;
            signedOrder.signature = invalidSigHex;
            return expect(exchangeWrapper.fillOrderAsync(signedOrder, takerAddress)).to.be.rejectedWith(
                constants.REVERT,
            );
        });

        it('should throw if makerAssetAmount is 0', async () => {
            signedOrder = orderFactory.newSignedOrder({
                makerAssetAmount: new BigNumber(0),
            });

            return expect(exchangeWrapper.fillOrderAsync(signedOrder, takerAddress)).to.be.rejectedWith(
                constants.REVERT,
            );
        });

        it('should throw if takerAssetAmount is 0', async () => {
            signedOrder = orderFactory.newSignedOrder({
                takerAssetAmount: new BigNumber(0),
>>>>>>> 9dc4ec6f
            });
            expect(res.logs).to.have.length(1);

<<<<<<< HEAD
            const log = res.logs[0] as LogWithDecodedArgs<ExchangeErrorContractEventArgs>;
            const errCode = log.args.errorId;
            expect(errCode).to.be.equal(ExchangeContractErrs.ERROR_ORDER_INVALID);
        });

        it('should succeed if takerTokenFillAmount is 0', async () => {
            signedOrder = orderFactory.newSignedOrder();

            const res = await exWrapper.fillOrderAsync(signedOrder, takerAddress, {
                takerTokenFillAmount: new BigNumber(0),
=======
            return expect(exchangeWrapper.fillOrderAsync(signedOrder, takerAddress)).to.be.rejectedWith(
                constants.REVERT,
            );
        });

        it('should throw if takerAssetFillAmount is 0', async () => {
            signedOrder = orderFactory.newSignedOrder();

            return expect(
                exchangeWrapper.fillOrderAsync(signedOrder, takerAddress, {
                    takerAssetFillAmount: new BigNumber(0),
                }),
            ).to.be.rejectedWith(constants.REVERT);
        });

        it('should throw if maker erc20Balances are too low to fill order', async () => {
            signedOrder = orderFactory.newSignedOrder({
                makerAssetAmount: ZeroEx.toBaseUnitAmount(new BigNumber(100000), 18),
>>>>>>> 9dc4ec6f
            });
            expect(res.logs).to.have.length(1);

<<<<<<< HEAD
            const log = res.logs[0] as LogWithDecodedArgs<FillContractEventArgs>;
            const logArgs = log.args;
            const expectedFilledMakerTokenAmount = new BigNumber(0);
            const expectedFilledTakerTokenAmount = new BigNumber(0);
            const expectedFeeMPaid = new BigNumber(0);
            const expectedFeeTPaid = new BigNumber(0);
            const tokensHashBuff = crypto.solSHA3([signedOrder.makerAssetData, signedOrder.takerAssetData]);
            const expectedTokens = ethUtil.bufferToHex(tokensHashBuff);

            expect(signedOrder.makerAddress).to.be.equal(logArgs.makerAddress);
            expect(takerAddress).to.be.equal(logArgs.takerAddress);
            expect(signedOrder.feeRecipientAddress).to.be.equal(logArgs.feeRecipientAddress);
            expect(signedOrder.makerAssetData).to.be.equal(logArgs.makerAssetData);
            expect(signedOrder.takerAssetData).to.be.equal(logArgs.takerAssetData);
            expect(expectedFilledMakerTokenAmount).to.be.bignumber.equal(logArgs.makerTokenFilledAmount);
            expect(expectedFilledTakerTokenAmount).to.be.bignumber.equal(logArgs.takerTokenFilledAmount);
            expect(expectedFeeMPaid).to.be.bignumber.equal(logArgs.makerFeePaid);
            expect(expectedFeeTPaid).to.be.bignumber.equal(logArgs.takerFeePaid);
            expect(orderUtils.getOrderHashHex(signedOrder)).to.be.equal(logArgs.orderHash);
        });

        it('should throw if maker balances are too low to fill order', async () => {
            signedOrder = orderFactory.newSignedOrder({
                makerTokenAmount: ZeroEx.toBaseUnitAmount(new BigNumber(100000), 18),
            });

            return expect(exWrapper.fillOrderAsync(signedOrder, takerAddress)).to.be.rejectedWith(constants.REVERT);
        });

        it('should throw if taker balances are too low to fill order', async () => {
            signedOrder = orderFactory.newSignedOrder({
                takerTokenAmount: ZeroEx.toBaseUnitAmount(new BigNumber(100000), 18),
            });

            return expect(exWrapper.fillOrderAsync(signedOrder, takerAddress)).to.be.rejectedWith(constants.REVERT);
        });

        it('should throw if maker allowances are too low to fill order', async () => {
            await rep.approve.sendTransactionAsync(erc20Proxy.address, new BigNumber(0), {
                from: makerAddress,
            });
            expect(exWrapper.fillOrderAsync(signedOrder, takerAddress)).to.be.rejectedWith(constants.REVERT);
            await rep.approve.sendTransactionAsync(erc20Proxy.address, INITIAL_ALLOWANCE, {
                from: makerAddress,
            });
        });

        it('should throw if taker allowances are too low to fill order', async () => {
            await dgd.approve.sendTransactionAsync(erc20Proxy.address, new BigNumber(0), {
                from: takerAddress,
            });
            expect(exWrapper.fillOrderAsync(signedOrder, takerAddress)).to.be.rejectedWith(constants.REVERT);
            await dgd.approve.sendTransactionAsync(erc20Proxy.address, INITIAL_ALLOWANCE, {
                from: takerAddress,
            });
        });

        it('should not change balances if an order is expired', async () => {
            signedOrder = orderFactory.newSignedOrder({
                expirationTimeSeconds: new BigNumber(Math.floor((Date.now() - 10000) / 1000)),
            });
            await exWrapper.fillOrderAsync(signedOrder, takerAddress);
=======
            return expect(exchangeWrapper.fillOrderAsync(signedOrder, takerAddress)).to.be.rejectedWith(
                constants.REVERT,
            );
        });

        it('should throw if taker erc20Balances are too low to fill order', async () => {
            signedOrder = orderFactory.newSignedOrder({
                takerAssetAmount: ZeroEx.toBaseUnitAmount(new BigNumber(100000), 18),
            });

            return expect(exchangeWrapper.fillOrderAsync(signedOrder, takerAddress)).to.be.rejectedWith(
                constants.REVERT,
            );
        });

        it('should throw if maker allowances are too low to fill order', async () => {
            await erc20TokenA.approve.sendTransactionAsync(erc20Proxy.address, new BigNumber(0), {
                from: makerAddress,
            });
            expect(exchangeWrapper.fillOrderAsync(signedOrder, takerAddress)).to.be.rejectedWith(constants.REVERT);
            await erc20TokenA.approve.sendTransactionAsync(erc20Proxy.address, constants.INITIAL_ERC20_ALLOWANCE, {
                from: makerAddress,
            });
        });

        it('should throw if taker allowances are too low to fill order', async () => {
            await erc20TokenB.approve.sendTransactionAsync(erc20Proxy.address, new BigNumber(0), {
                from: takerAddress,
            });
            expect(exchangeWrapper.fillOrderAsync(signedOrder, takerAddress)).to.be.rejectedWith(constants.REVERT);
            await erc20TokenB.approve.sendTransactionAsync(erc20Proxy.address, constants.INITIAL_ERC20_ALLOWANCE, {
                from: takerAddress,
            });
        });

        it('should not change erc20Balances if an order is expired', async () => {
            signedOrder = orderFactory.newSignedOrder({
                expirationTimeSeconds: new BigNumber(Math.floor((Date.now() - 10000) / 1000)),
            });
            await exchangeWrapper.fillOrderAsync(signedOrder, takerAddress);
>>>>>>> 9dc4ec6f

            const newBalances = await erc20Wrapper.getBalancesAsync();
            expect(newBalances).to.be.deep.equal(erc20Balances);
        });

        it('should log an error event if an order is expired', async () => {
            signedOrder = orderFactory.newSignedOrder({
                expirationTimeSeconds: new BigNumber(Math.floor((Date.now() - 10000) / 1000)),
            });

<<<<<<< HEAD
            const res = await exWrapper.fillOrderAsync(signedOrder, takerAddress);
=======
            const res = await exchangeWrapper.fillOrderAsync(signedOrder, takerAddress);
>>>>>>> 9dc4ec6f
            expect(res.logs).to.have.length(1);
            const log = res.logs[0] as LogWithDecodedArgs<ExchangeErrorContractEventArgs>;
            const errCode = log.args.errorId;
            expect(errCode).to.be.equal(ExchangeContractErrs.ERROR_ORDER_EXPIRED);
        });

        it('should log an error event if no value is filled', async () => {
            signedOrder = orderFactory.newSignedOrder({});
<<<<<<< HEAD
            await exWrapper.fillOrderAsync(signedOrder, takerAddress);

            const res = await exWrapper.fillOrderAsync(signedOrder, takerAddress);
=======
            await exchangeWrapper.fillOrderAsync(signedOrder, takerAddress);

            const res = await exchangeWrapper.fillOrderAsync(signedOrder, takerAddress);
>>>>>>> 9dc4ec6f
            expect(res.logs).to.have.length(1);
            const log = res.logs[0] as LogWithDecodedArgs<ExchangeErrorContractEventArgs>;
            const errCode = log.args.errorId;
            expect(errCode).to.be.equal(ExchangeContractErrs.ERROR_ORDER_FULLY_FILLED);
        });
    });

    describe('cancelOrder', () => {
        beforeEach(async () => {
<<<<<<< HEAD
            balances = await dmyBalances.getAsync();
=======
            erc20Balances = await erc20Wrapper.getBalancesAsync();
>>>>>>> 9dc4ec6f
            signedOrder = orderFactory.newSignedOrder();
        });

        it('should throw if not sent by maker', async () => {
<<<<<<< HEAD
            return expect(exWrapper.cancelOrderAsync(signedOrder, takerAddress)).to.be.rejectedWith(constants.REVERT);
        });

        it('should throw if makerTokenAmount is 0', async () => {
            signedOrder = orderFactory.newSignedOrder({
                makerTokenAmount: new BigNumber(0),
            });

            return expect(exWrapper.cancelOrderAsync(signedOrder, makerAddress)).to.be.rejectedWith(constants.REVERT);
        });

        it('should throw if takerTokenAmount is 0', async () => {
            signedOrder = orderFactory.newSignedOrder({
                takerTokenAmount: new BigNumber(0),
            });

            return expect(exWrapper.cancelOrderAsync(signedOrder, makerAddress)).to.be.rejectedWith(constants.REVERT);
        });

        it('should be able to cancel a full order', async () => {
            await exWrapper.cancelOrderAsync(signedOrder, makerAddress);
            await exWrapper.fillOrderAsync(signedOrder, takerAddress, {
                takerTokenFillAmount: signedOrder.takerTokenAmount.div(2),
            });
=======
            return expect(exchangeWrapper.cancelOrderAsync(signedOrder, takerAddress)).to.be.rejectedWith(
                constants.REVERT,
            );
        });

        it('should throw if makerAssetAmount is 0', async () => {
            signedOrder = orderFactory.newSignedOrder({
                makerAssetAmount: new BigNumber(0),
            });

            return expect(exchangeWrapper.cancelOrderAsync(signedOrder, makerAddress)).to.be.rejectedWith(
                constants.REVERT,
            );
        });

        it('should throw if takerAssetAmount is 0', async () => {
            signedOrder = orderFactory.newSignedOrder({
                takerAssetAmount: new BigNumber(0),
            });

            return expect(exchangeWrapper.cancelOrderAsync(signedOrder, makerAddress)).to.be.rejectedWith(
                constants.REVERT,
            );
        });

        it('should be able to cancel a full order', async () => {
            await exchangeWrapper.cancelOrderAsync(signedOrder, makerAddress);
            await exchangeWrapper.fillOrderAsync(signedOrder, takerAddress, {
                takerAssetFillAmount: signedOrder.takerAssetAmount.div(2),
            });

            const newBalances = await erc20Wrapper.getBalancesAsync();
            expect(newBalances).to.be.deep.equal(erc20Balances);
        });

        it('should log 1 event with correct arguments', async () => {
            const divisor = 2;
            const res = await exchangeWrapper.cancelOrderAsync(signedOrder, makerAddress);
            expect(res.logs).to.have.length(1);
>>>>>>> 9dc4ec6f

            const log = res.logs[0] as LogWithDecodedArgs<CancelContractEventArgs>;
            const logArgs = log.args;

            expect(signedOrder.makerAddress).to.be.equal(logArgs.makerAddress);
            expect(signedOrder.feeRecipientAddress).to.be.equal(logArgs.feeRecipientAddress);
            expect(signedOrder.makerAssetData).to.be.equal(logArgs.makerAssetData);
            expect(signedOrder.takerAssetData).to.be.equal(logArgs.takerAssetData);
            expect(orderUtils.getOrderHashHex(signedOrder)).to.be.equal(logArgs.orderHash);
        });

<<<<<<< HEAD
        it('should log 1 event with correct arguments', async () => {
            const divisor = 2;
            const res = await exWrapper.cancelOrderAsync(signedOrder, makerAddress);
            expect(res.logs).to.have.length(1);

            const log = res.logs[0] as LogWithDecodedArgs<CancelContractEventArgs>;
            const logArgs = log.args;

            expect(signedOrder.makerAddress).to.be.equal(logArgs.makerAddress);
            expect(signedOrder.feeRecipientAddress).to.be.equal(logArgs.feeRecipientAddress);
            expect(signedOrder.makerAssetData).to.be.equal(logArgs.makerAssetData);
            expect(signedOrder.takerAssetData).to.be.equal(logArgs.takerAssetData);
            expect(orderUtils.getOrderHashHex(signedOrder)).to.be.equal(logArgs.orderHash);
        });

        it('should log an error if already cancelled', async () => {
            await exWrapper.cancelOrderAsync(signedOrder, makerAddress);

            const res = await exWrapper.cancelOrderAsync(signedOrder, makerAddress);
=======
        it('should log an error if already cancelled', async () => {
            await exchangeWrapper.cancelOrderAsync(signedOrder, makerAddress);

            const res = await exchangeWrapper.cancelOrderAsync(signedOrder, makerAddress);
>>>>>>> 9dc4ec6f
            expect(res.logs).to.have.length(1);
            const log = res.logs[0] as LogWithDecodedArgs<ExchangeErrorContractEventArgs>;
            const errCode = log.args.errorId;
            expect(errCode).to.be.equal(ExchangeContractErrs.ERROR_ORDER_CANCELLED);
        });

        it('should log error if order is expired', async () => {
            signedOrder = orderFactory.newSignedOrder({
                expirationTimeSeconds: new BigNumber(Math.floor((Date.now() - 10000) / 1000)),
            });

<<<<<<< HEAD
            const res = await exWrapper.cancelOrderAsync(signedOrder, makerAddress);
=======
            const res = await exchangeWrapper.cancelOrderAsync(signedOrder, makerAddress);
>>>>>>> 9dc4ec6f
            expect(res.logs).to.have.length(1);
            const log = res.logs[0] as LogWithDecodedArgs<ExchangeErrorContractEventArgs>;
            const errCode = log.args.errorId;
            expect(errCode).to.be.equal(ExchangeContractErrs.ERROR_ORDER_EXPIRED);
        });
    });

    describe('cancelOrdersUpTo', () => {
        it('should fail to set makerEpoch less than current makerEpoch', async () => {
            const makerEpoch = new BigNumber(1);
<<<<<<< HEAD
            await exWrapper.cancelOrdersUpToAsync(makerEpoch, makerAddress);
            const lesserMakerEpoch = new BigNumber(0);
            return expect(exWrapper.cancelOrdersUpToAsync(lesserMakerEpoch, makerAddress)).to.be.rejectedWith(
                constants.REVERT,
            );
        });

        it('should fail to set makerEpoch equal to existing makerEpoch', async () => {
            const makerEpoch = new BigNumber(1);
            await exWrapper.cancelOrdersUpToAsync(makerEpoch, makerAddress);
            return expect(exWrapper.cancelOrdersUpToAsync(makerEpoch, makerAddress)).to.be.rejectedWith(
                constants.REVERT,
            );
        });

        it('should cancel only orders with a makerEpoch less than existing makerEpoch', async () => {
            // Cancel all transactions with a makerEpoch less than 1
            const makerEpoch = new BigNumber(1);
            await exWrapper.cancelOrdersUpToAsync(makerEpoch, makerAddress);

            // Create 3 orders with makerEpoch values: 0,1,2,3
            // Since we cancelled with makerEpoch=1, orders with makerEpoch<=1 will not be processed
            balances = await dmyBalances.getAsync();
            const signedOrders = await Promise.all([
                orderFactory.newSignedOrder({
                    makerTokenAmount: ZeroEx.toBaseUnitAmount(new BigNumber(9), 18),
                    takerTokenAmount: ZeroEx.toBaseUnitAmount(new BigNumber(9), 18),
                    salt: new BigNumber(0),
                }),
                orderFactory.newSignedOrder({
                    makerTokenAmount: ZeroEx.toBaseUnitAmount(new BigNumber(79), 18),
                    takerTokenAmount: ZeroEx.toBaseUnitAmount(new BigNumber(79), 18),
                    salt: new BigNumber(1),
                }),
                orderFactory.newSignedOrder({
                    makerTokenAmount: ZeroEx.toBaseUnitAmount(new BigNumber(979), 18),
                    takerTokenAmount: ZeroEx.toBaseUnitAmount(new BigNumber(979), 18),
                    salt: new BigNumber(2),
                }),
                orderFactory.newSignedOrder({
                    makerTokenAmount: ZeroEx.toBaseUnitAmount(new BigNumber(7979), 18),
                    takerTokenAmount: ZeroEx.toBaseUnitAmount(new BigNumber(7979), 18),
                    salt: new BigNumber(3),
                }),
            ]);
            await exWrapper.batchFillOrdersNoThrowAsync(signedOrders, takerAddress);

            const newBalances = await dmyBalances.getAsync();
            const fillMakerTokenAmount = signedOrders[2].makerTokenAmount.add(signedOrders[3].makerTokenAmount);
            const fillTakerTokenAmount = signedOrders[2].takerTokenAmount.add(signedOrders[3].takerTokenAmount);
            const makerFee = signedOrders[2].makerFee.add(signedOrders[3].makerFee);
            const takerFee = signedOrders[2].takerFee.add(signedOrders[3].takerFee);
            expect(newBalances[makerAddress][defaultMakerTokenAddress]).to.be.bignumber.equal(
                balances[makerAddress][defaultMakerTokenAddress].minus(fillMakerTokenAmount),
            );
            expect(newBalances[makerAddress][defaultTakerTokenAddress]).to.be.bignumber.equal(
                balances[makerAddress][defaultTakerTokenAddress].add(fillTakerTokenAmount),
            );
            expect(newBalances[makerAddress][zrx.address]).to.be.bignumber.equal(
                balances[makerAddress][zrx.address].minus(makerFee),
            );
            expect(newBalances[takerAddress][defaultTakerTokenAddress]).to.be.bignumber.equal(
                balances[takerAddress][defaultTakerTokenAddress].minus(fillTakerTokenAmount),
            );
            expect(newBalances[takerAddress][defaultMakerTokenAddress]).to.be.bignumber.equal(
                balances[takerAddress][defaultMakerTokenAddress].add(fillMakerTokenAmount),
            );
            expect(newBalances[takerAddress][zrx.address]).to.be.bignumber.equal(
                balances[takerAddress][zrx.address].minus(takerFee),
            );
            expect(newBalances[feeRecipientAddress][zrx.address]).to.be.bignumber.equal(
                balances[feeRecipientAddress][zrx.address].add(makerFee.add(takerFee)),
            );
        });
    });

    describe('Testing Exchange of ERC721 Tokens', () => {
        it('should successfully exchange a single token between the maker and taker (via fillOrder)', async () => {
            // Construct Exchange parameters
            const makerTokenId = erc721MakerTokenIds[0];
            const takerTokenId = erc721TakerTokenIds[1];
            signedOrder = orderFactory.newSignedOrder({
                makerTokenAmount: new BigNumber(1),
                takerTokenAmount: new BigNumber(1),
                makerAssetData: encodeERC721ProxyData(erc721Token.address, makerTokenId),
                takerAssetData: encodeERC721ProxyData(erc721Token.address, takerTokenId),
            });
            // Verify pre-conditions
            const initialOwnerMakerToken = await erc721Token.ownerOf.callAsync(makerTokenId);
            expect(initialOwnerMakerToken).to.be.bignumber.equal(makerAddress);
            const initialOwnerTakerToken = await erc721Token.ownerOf.callAsync(takerTokenId);
            expect(initialOwnerTakerToken).to.be.bignumber.equal(takerAddress);
            // Call Exchange
            const takerTokenFillAmount = signedOrder.takerTokenAmount;
            const res = await exWrapper.fillOrderAsync(signedOrder, takerAddress, { takerTokenFillAmount });
            // Verify post-conditions
            const newOwnerMakerToken = await erc721Token.ownerOf.callAsync(makerTokenId);
            expect(newOwnerMakerToken).to.be.bignumber.equal(takerAddress);
            const newOwnerTakerToken = await erc721Token.ownerOf.callAsync(takerTokenId);
            expect(newOwnerTakerToken).to.be.bignumber.equal(makerAddress);
        });

        it('should throw when maker does not own the token with id makerTokenId', async () => {
            // Construct Exchange parameters
            const makerTokenId = erc721TakerTokenIds[0];
            const takerTokenId = erc721TakerTokenIds[1];
            signedOrder = orderFactory.newSignedOrder({
                makerTokenAmount: new BigNumber(1),
                takerTokenAmount: new BigNumber(1),
                makerAssetData: encodeERC721ProxyData(erc721Token.address, makerTokenId),
                takerAssetData: encodeERC721ProxyData(erc721Token.address, takerTokenId),
            });
            // Verify pre-conditions
            const initialOwnerMakerToken = await erc721Token.ownerOf.callAsync(makerTokenId);
            expect(initialOwnerMakerToken).to.be.bignumber.not.equal(makerAddress);
            const initialOwnerTakerToken = await erc721Token.ownerOf.callAsync(takerTokenId);
            expect(initialOwnerTakerToken).to.be.bignumber.equal(takerAddress);
            // Call Exchange
            const takerTokenFillAmount = signedOrder.takerTokenAmount;
            return expect(
                exWrapper.fillOrderAsync(signedOrder, takerAddress, { takerTokenFillAmount }),
            ).to.be.rejectedWith(constants.REVERT);
        });

        it('should throw when taker does not own the token with id takerTokenId', async () => {
            // Construct Exchange parameters
            const makerTokenId = erc721MakerTokenIds[0];
            const takerTokenId = erc721MakerTokenIds[1];
            signedOrder = orderFactory.newSignedOrder({
                makerTokenAmount: new BigNumber(1),
                takerTokenAmount: new BigNumber(1),
                makerAssetData: encodeERC721ProxyData(erc721Token.address, makerTokenId),
                takerAssetData: encodeERC721ProxyData(erc721Token.address, takerTokenId),
            });
            // Verify pre-conditions
            const initialOwnerMakerToken = await erc721Token.ownerOf.callAsync(makerTokenId);
            expect(initialOwnerMakerToken).to.be.bignumber.equal(makerAddress);
            const initialOwnerTakerToken = await erc721Token.ownerOf.callAsync(takerTokenId);
            expect(initialOwnerTakerToken).to.be.bignumber.not.equal(takerAddress);
            // Call Exchange
            const takerTokenFillAmount = signedOrder.takerTokenAmount;
            return expect(
                exWrapper.fillOrderAsync(signedOrder, takerAddress, { takerTokenFillAmount }),
            ).to.be.rejectedWith(constants.REVERT);
        });

        it('should throw when makerTokenAmount is greater than 1', async () => {
            // Construct Exchange parameters
            const makerTokenId = erc721MakerTokenIds[0];
            const takerTokenId = erc721TakerTokenIds[0];
            signedOrder = orderFactory.newSignedOrder({
                makerTokenAmount: new BigNumber(2),
                takerTokenAmount: new BigNumber(1),
                makerAssetData: encodeERC721ProxyData(erc721Token.address, makerTokenId),
                takerAssetData: encodeERC721ProxyData(erc721Token.address, takerTokenId),
            });
            // Verify pre-conditions
            const initialOwnerMakerToken = await erc721Token.ownerOf.callAsync(makerTokenId);
            expect(initialOwnerMakerToken).to.be.bignumber.equal(makerAddress);
            const initialOwnerTakerToken = await erc721Token.ownerOf.callAsync(takerTokenId);
            expect(initialOwnerTakerToken).to.be.bignumber.equal(takerAddress);
            // Call Exchange
            const takerTokenFillAmount = signedOrder.takerTokenAmount;
            return expect(
                exWrapper.fillOrderAsync(signedOrder, takerAddress, { takerTokenFillAmount }),
            ).to.be.rejectedWith(constants.REVERT);
        });

        it('should throw when takerTokenAmount is greater than 1', async () => {
            // Construct Exchange parameters
            const makerTokenId = erc721MakerTokenIds[0];
            const takerTokenId = erc721TakerTokenIds[0];
            signedOrder = orderFactory.newSignedOrder({
                makerTokenAmount: new BigNumber(1),
                takerTokenAmount: new BigNumber(500),
                makerAssetData: encodeERC721ProxyData(erc721Token.address, makerTokenId),
                takerAssetData: encodeERC721ProxyData(erc721Token.address, takerTokenId),
            });
            // Verify pre-conditions
            const initialOwnerMakerToken = await erc721Token.ownerOf.callAsync(makerTokenId);
            expect(initialOwnerMakerToken).to.be.bignumber.equal(makerAddress);
            const initialOwnerTakerToken = await erc721Token.ownerOf.callAsync(takerTokenId);
            expect(initialOwnerTakerToken).to.be.bignumber.equal(takerAddress);
            // Call Exchange
            const takerTokenFillAmount = signedOrder.takerTokenAmount;
            return expect(
                exWrapper.fillOrderAsync(signedOrder, takerAddress, { takerTokenFillAmount }),
            ).to.be.rejectedWith(constants.REVERT);
        });

        it('should log error event if takerTokenAmount is 0', async () => {
            // Construct Exchange parameters
            const makerTokenId = erc721MakerTokenIds[0];
            const takerTokenId = erc721TakerTokenIds[0];
            signedOrder = orderFactory.newSignedOrder({
                makerTokenAmount: new BigNumber(1),
                takerTokenAmount: new BigNumber(0),
                makerAssetData: encodeERC721ProxyData(erc721Token.address, makerTokenId),
                takerAssetData: encodeERC721ProxyData(erc721Token.address, takerTokenId),
            });
            // Verify pre-conditions
            const initialOwnerMakerToken = await erc721Token.ownerOf.callAsync(makerTokenId);
            expect(initialOwnerMakerToken).to.be.bignumber.equal(makerAddress);
            const initialOwnerTakerToken = await erc721Token.ownerOf.callAsync(takerTokenId);
            expect(initialOwnerTakerToken).to.be.bignumber.equal(takerAddress);
            // Call Exchange
            const takerTokenFillAmount = signedOrder.takerTokenAmount;
            const res = await exWrapper.fillOrderAsync(signedOrder, takerAddress, { takerTokenFillAmount });

            const log = res.logs[0] as LogWithDecodedArgs<ExchangeErrorContractEventArgs>;
            const logArgs = log.args;
            expect(logArgs.errorId).to.be.equal(ExchangeContractErrs.ERROR_ORDER_INVALID);
        });

        it('should successfully fill order when makerToken is ERC721 and takerToken is ERC20', async () => {
            // Construct Exchange parameters
            const makerTokenId = erc721MakerTokenIds[0];
            signedOrder = orderFactory.newSignedOrder({
                makerTokenAmount: new BigNumber(1),
                takerTokenAmount: ZeroEx.toBaseUnitAmount(new BigNumber(100), 18),
                makerAssetData: encodeERC721ProxyData(erc721Token.address, makerTokenId),
                takerAssetData: encodeERC20ProxyData(defaultTakerTokenAddress),
            });
            // Verify pre-conditions
            const initialOwnerMakerToken = await erc721Token.ownerOf.callAsync(makerTokenId);
            expect(initialOwnerMakerToken).to.be.bignumber.equal(makerAddress);
            // Call Exchange
            balances = await dmyBalances.getAsync();
            const takerTokenFillAmount = signedOrder.takerTokenAmount;
            await exWrapper.fillOrderAsync(signedOrder, takerAddress, { takerTokenFillAmount });
            // Verify ERC721 token was transferred from Maker to Taker
            const newOwnerMakerToken = await erc721Token.ownerOf.callAsync(makerTokenId);
            expect(newOwnerMakerToken).to.be.bignumber.equal(takerAddress);
            // Verify ERC20 tokens were transferred from Taker to Maker & fees were paid correctly
            const newBalances = await dmyBalances.getAsync();
            expect(newBalances[makerAddress][defaultTakerTokenAddress]).to.be.bignumber.equal(
                balances[makerAddress][defaultTakerTokenAddress].add(takerTokenFillAmount),
            );
            expect(newBalances[takerAddress][defaultTakerTokenAddress]).to.be.bignumber.equal(
                balances[takerAddress][defaultTakerTokenAddress].minus(takerTokenFillAmount),
            );
            expect(newBalances[makerAddress][zrx.address]).to.be.bignumber.equal(
                balances[makerAddress][zrx.address].minus(signedOrder.makerFee),
            );
            expect(newBalances[takerAddress][zrx.address]).to.be.bignumber.equal(
                balances[takerAddress][zrx.address].minus(signedOrder.takerFee),
            );
            expect(newBalances[feeRecipientAddress][zrx.address]).to.be.bignumber.equal(
                balances[feeRecipientAddress][zrx.address].add(signedOrder.makerFee.add(signedOrder.takerFee)),
            );
        });

        it('should successfully fill order when makerToken is ERC20 and takerToken is ERC721', async () => {
            // Construct Exchange parameters
            const takerTokenId = erc721TakerTokenIds[0];
            signedOrder = orderFactory.newSignedOrder({
                takerTokenAmount: new BigNumber(1),
                makerTokenAmount: ZeroEx.toBaseUnitAmount(new BigNumber(100), 18),
                takerAssetData: encodeERC721ProxyData(erc721Token.address, takerTokenId),
                makerAssetData: encodeERC20ProxyData(defaultMakerTokenAddress),
            });
            // Verify pre-conditions
            const initialOwnerTakerToken = await erc721Token.ownerOf.callAsync(takerTokenId);
            expect(initialOwnerTakerToken).to.be.bignumber.equal(takerAddress);
            // Call Exchange
            balances = await dmyBalances.getAsync();
            const takerTokenFillAmount = signedOrder.takerTokenAmount;
            await exWrapper.fillOrderAsync(signedOrder, takerAddress, { takerTokenFillAmount });
            // Verify ERC721 token was transferred from Taker to Maker
            const newOwnerTakerToken = await erc721Token.ownerOf.callAsync(takerTokenId);
            expect(newOwnerTakerToken).to.be.bignumber.equal(makerAddress);
            // Verify ERC20 tokens were transferred from Maker to Taker & fees were paid correctly
            const newBalances = await dmyBalances.getAsync();
            expect(newBalances[takerAddress][defaultMakerTokenAddress]).to.be.bignumber.equal(
                balances[takerAddress][defaultMakerTokenAddress].add(signedOrder.makerTokenAmount),
            );
            expect(newBalances[makerAddress][defaultMakerTokenAddress]).to.be.bignumber.equal(
                balances[makerAddress][defaultMakerTokenAddress].minus(signedOrder.makerTokenAmount),
            );
            expect(newBalances[makerAddress][zrx.address]).to.be.bignumber.equal(
                balances[makerAddress][zrx.address].minus(signedOrder.makerFee),
            );
            expect(newBalances[takerAddress][zrx.address]).to.be.bignumber.equal(
                balances[takerAddress][zrx.address].minus(signedOrder.takerFee),
            );
            expect(newBalances[feeRecipientAddress][zrx.address]).to.be.bignumber.equal(
                balances[feeRecipientAddress][zrx.address].add(signedOrder.makerFee.add(signedOrder.takerFee)),
=======
            await exchangeWrapper.cancelOrdersUpToAsync(makerEpoch, makerAddress);
            const lesserMakerEpoch = new BigNumber(0);
            return expect(exchangeWrapper.cancelOrdersUpToAsync(lesserMakerEpoch, makerAddress)).to.be.rejectedWith(
                constants.REVERT,
            );
        });

        it('should fail to set makerEpoch equal to existing makerEpoch', async () => {
            const makerEpoch = new BigNumber(1);
            await exchangeWrapper.cancelOrdersUpToAsync(makerEpoch, makerAddress);
            return expect(exchangeWrapper.cancelOrdersUpToAsync(makerEpoch, makerAddress)).to.be.rejectedWith(
                constants.REVERT,
            );
        });

        it('should cancel only orders with a makerEpoch less than existing makerEpoch', async () => {
            // Cancel all transactions with a makerEpoch less than 1
            const makerEpoch = new BigNumber(1);
            await exchangeWrapper.cancelOrdersUpToAsync(makerEpoch, makerAddress);

            // Create 3 orders with makerEpoch values: 0,1,2,3
            // Since we cancelled with makerEpoch=1, orders with makerEpoch<=1 will not be processed
            erc20Balances = await erc20Wrapper.getBalancesAsync();
            const signedOrders = await Promise.all([
                orderFactory.newSignedOrder({
                    makerAssetAmount: ZeroEx.toBaseUnitAmount(new BigNumber(9), 18),
                    takerAssetAmount: ZeroEx.toBaseUnitAmount(new BigNumber(9), 18),
                    salt: new BigNumber(0),
                }),
                orderFactory.newSignedOrder({
                    makerAssetAmount: ZeroEx.toBaseUnitAmount(new BigNumber(79), 18),
                    takerAssetAmount: ZeroEx.toBaseUnitAmount(new BigNumber(79), 18),
                    salt: new BigNumber(1),
                }),
                orderFactory.newSignedOrder({
                    makerAssetAmount: ZeroEx.toBaseUnitAmount(new BigNumber(979), 18),
                    takerAssetAmount: ZeroEx.toBaseUnitAmount(new BigNumber(979), 18),
                    salt: new BigNumber(2),
                }),
                orderFactory.newSignedOrder({
                    makerAssetAmount: ZeroEx.toBaseUnitAmount(new BigNumber(7979), 18),
                    takerAssetAmount: ZeroEx.toBaseUnitAmount(new BigNumber(7979), 18),
                    salt: new BigNumber(3),
                }),
            ]);
            await exchangeWrapper.batchFillOrdersNoThrowAsync(signedOrders, takerAddress);

            const newBalances = await erc20Wrapper.getBalancesAsync();
            const fillMakerAssetAmount = signedOrders[2].makerAssetAmount.add(signedOrders[3].makerAssetAmount);
            const fillTakerAssetAmount = signedOrders[2].takerAssetAmount.add(signedOrders[3].takerAssetAmount);
            const makerFee = signedOrders[2].makerFee.add(signedOrders[3].makerFee);
            const takerFee = signedOrders[2].takerFee.add(signedOrders[3].takerFee);
            expect(newBalances[makerAddress][defaultMakerAssetAddress]).to.be.bignumber.equal(
                erc20Balances[makerAddress][defaultMakerAssetAddress].minus(fillMakerAssetAmount),
            );
            expect(newBalances[makerAddress][defaultTakerAssetAddress]).to.be.bignumber.equal(
                erc20Balances[makerAddress][defaultTakerAssetAddress].add(fillTakerAssetAmount),
            );
            expect(newBalances[makerAddress][zrxToken.address]).to.be.bignumber.equal(
                erc20Balances[makerAddress][zrxToken.address].minus(makerFee),
            );
            expect(newBalances[takerAddress][defaultTakerAssetAddress]).to.be.bignumber.equal(
                erc20Balances[takerAddress][defaultTakerAssetAddress].minus(fillTakerAssetAmount),
            );
            expect(newBalances[takerAddress][defaultMakerAssetAddress]).to.be.bignumber.equal(
                erc20Balances[takerAddress][defaultMakerAssetAddress].add(fillMakerAssetAmount),
            );
            expect(newBalances[takerAddress][zrxToken.address]).to.be.bignumber.equal(
                erc20Balances[takerAddress][zrxToken.address].minus(takerFee),
            );
            expect(newBalances[feeRecipientAddress][zrxToken.address]).to.be.bignumber.equal(
                erc20Balances[feeRecipientAddress][zrxToken.address].add(makerFee.add(takerFee)),
            );
        });
    });

    describe('Testing Exchange of ERC721 Tokens', () => {
        it('should successfully exchange a single token between the maker and taker (via fillOrder)', async () => {
            // Construct Exchange parameters
            const makerAssetId = erc721MakerAssetIds[0];
            const takerAssetId = erc721TakerAssetIds[1];
            signedOrder = orderFactory.newSignedOrder({
                makerAssetAmount: new BigNumber(1),
                takerAssetAmount: new BigNumber(1),
                makerAssetData: assetProxyUtils.encodeERC721ProxyData(erc721Token.address, makerAssetId),
                takerAssetData: assetProxyUtils.encodeERC721ProxyData(erc721Token.address, takerAssetId),
            });
            // Verify pre-conditions
            const initialOwnerMakerAsset = await erc721Token.ownerOf.callAsync(makerAssetId);
            expect(initialOwnerMakerAsset).to.be.bignumber.equal(makerAddress);
            const initialOwnerTakerAsset = await erc721Token.ownerOf.callAsync(takerAssetId);
            expect(initialOwnerTakerAsset).to.be.bignumber.equal(takerAddress);
            // Call Exchange
            const takerAssetFillAmount = signedOrder.takerAssetAmount;
            const res = await exchangeWrapper.fillOrderAsync(signedOrder, takerAddress, { takerAssetFillAmount });
            // Verify post-conditions
            const newOwnerMakerAsset = await erc721Token.ownerOf.callAsync(makerAssetId);
            expect(newOwnerMakerAsset).to.be.bignumber.equal(takerAddress);
            const newOwnerTakerAsset = await erc721Token.ownerOf.callAsync(takerAssetId);
            expect(newOwnerTakerAsset).to.be.bignumber.equal(makerAddress);
        });

        it('should throw when maker does not own the token with id makerAssetId', async () => {
            // Construct Exchange parameters
            const makerAssetId = erc721TakerAssetIds[0];
            const takerAssetId = erc721TakerAssetIds[1];
            signedOrder = orderFactory.newSignedOrder({
                makerAssetAmount: new BigNumber(1),
                takerAssetAmount: new BigNumber(1),
                makerAssetData: assetProxyUtils.encodeERC721ProxyData(erc721Token.address, makerAssetId),
                takerAssetData: assetProxyUtils.encodeERC721ProxyData(erc721Token.address, takerAssetId),
            });
            // Verify pre-conditions
            const initialOwnerMakerAsset = await erc721Token.ownerOf.callAsync(makerAssetId);
            expect(initialOwnerMakerAsset).to.be.bignumber.not.equal(makerAddress);
            const initialOwnerTakerAsset = await erc721Token.ownerOf.callAsync(takerAssetId);
            expect(initialOwnerTakerAsset).to.be.bignumber.equal(takerAddress);
            // Call Exchange
            const takerAssetFillAmount = signedOrder.takerAssetAmount;
            return expect(
                exchangeWrapper.fillOrderAsync(signedOrder, takerAddress, { takerAssetFillAmount }),
            ).to.be.rejectedWith(constants.REVERT);
        });

        it('should throw when taker does not own the token with id takerAssetId', async () => {
            // Construct Exchange parameters
            const makerAssetId = erc721MakerAssetIds[0];
            const takerAssetId = erc721MakerAssetIds[1];
            signedOrder = orderFactory.newSignedOrder({
                makerAssetAmount: new BigNumber(1),
                takerAssetAmount: new BigNumber(1),
                makerAssetData: assetProxyUtils.encodeERC721ProxyData(erc721Token.address, makerAssetId),
                takerAssetData: assetProxyUtils.encodeERC721ProxyData(erc721Token.address, takerAssetId),
            });
            // Verify pre-conditions
            const initialOwnerMakerAsset = await erc721Token.ownerOf.callAsync(makerAssetId);
            expect(initialOwnerMakerAsset).to.be.bignumber.equal(makerAddress);
            const initialOwnerTakerAsset = await erc721Token.ownerOf.callAsync(takerAssetId);
            expect(initialOwnerTakerAsset).to.be.bignumber.not.equal(takerAddress);
            // Call Exchange
            const takerAssetFillAmount = signedOrder.takerAssetAmount;
            return expect(
                exchangeWrapper.fillOrderAsync(signedOrder, takerAddress, { takerAssetFillAmount }),
            ).to.be.rejectedWith(constants.REVERT);
        });

        it('should throw when makerAssetAmount is greater than 1', async () => {
            // Construct Exchange parameters
            const makerAssetId = erc721MakerAssetIds[0];
            const takerAssetId = erc721TakerAssetIds[0];
            signedOrder = orderFactory.newSignedOrder({
                makerAssetAmount: new BigNumber(2),
                takerAssetAmount: new BigNumber(1),
                makerAssetData: assetProxyUtils.encodeERC721ProxyData(erc721Token.address, makerAssetId),
                takerAssetData: assetProxyUtils.encodeERC721ProxyData(erc721Token.address, takerAssetId),
            });
            // Verify pre-conditions
            const initialOwnerMakerAsset = await erc721Token.ownerOf.callAsync(makerAssetId);
            expect(initialOwnerMakerAsset).to.be.bignumber.equal(makerAddress);
            const initialOwnerTakerAsset = await erc721Token.ownerOf.callAsync(takerAssetId);
            expect(initialOwnerTakerAsset).to.be.bignumber.equal(takerAddress);
            // Call Exchange
            const takerAssetFillAmount = signedOrder.takerAssetAmount;
            return expect(
                exchangeWrapper.fillOrderAsync(signedOrder, takerAddress, { takerAssetFillAmount }),
            ).to.be.rejectedWith(constants.REVERT);
        });

        it('should throw when takerAssetAmount is greater than 1', async () => {
            // Construct Exchange parameters
            const makerAssetId = erc721MakerAssetIds[0];
            const takerAssetId = erc721TakerAssetIds[0];
            signedOrder = orderFactory.newSignedOrder({
                makerAssetAmount: new BigNumber(1),
                takerAssetAmount: new BigNumber(500),
                makerAssetData: assetProxyUtils.encodeERC721ProxyData(erc721Token.address, makerAssetId),
                takerAssetData: assetProxyUtils.encodeERC721ProxyData(erc721Token.address, takerAssetId),
            });
            // Verify pre-conditions
            const initialOwnerMakerAsset = await erc721Token.ownerOf.callAsync(makerAssetId);
            expect(initialOwnerMakerAsset).to.be.bignumber.equal(makerAddress);
            const initialOwnerTakerAsset = await erc721Token.ownerOf.callAsync(takerAssetId);
            expect(initialOwnerTakerAsset).to.be.bignumber.equal(takerAddress);
            // Call Exchange
            const takerAssetFillAmount = signedOrder.takerAssetAmount;
            return expect(
                exchangeWrapper.fillOrderAsync(signedOrder, takerAddress, { takerAssetFillAmount }),
            ).to.be.rejectedWith(constants.REVERT);
        });

        it('should throw on partial fill', async () => {
            // Construct Exchange parameters
            const makerAssetId = erc721MakerAssetIds[0];
            const takerAssetId = erc721TakerAssetIds[0];
            signedOrder = orderFactory.newSignedOrder({
                makerAssetAmount: new BigNumber(1),
                takerAssetAmount: new BigNumber(0),
                makerAssetData: assetProxyUtils.encodeERC721ProxyData(erc721Token.address, makerAssetId),
                takerAssetData: assetProxyUtils.encodeERC721ProxyData(erc721Token.address, takerAssetId),
            });
            // Verify pre-conditions
            const initialOwnerMakerAsset = await erc721Token.ownerOf.callAsync(makerAssetId);
            expect(initialOwnerMakerAsset).to.be.bignumber.equal(makerAddress);
            const initialOwnerTakerAsset = await erc721Token.ownerOf.callAsync(takerAssetId);
            expect(initialOwnerTakerAsset).to.be.bignumber.equal(takerAddress);
            // Call Exchange
            const takerAssetFillAmount = signedOrder.takerAssetAmount;
            return expect(
                exchangeWrapper.fillOrderAsync(signedOrder, takerAddress, { takerAssetFillAmount }),
            ).to.be.rejectedWith(constants.REVERT);
        });

        it('should successfully fill order when makerAsset is ERC721 and takerAsset is ERC20', async () => {
            // Construct Exchange parameters
            const makerAssetId = erc721MakerAssetIds[0];
            signedOrder = orderFactory.newSignedOrder({
                makerAssetAmount: new BigNumber(1),
                takerAssetAmount: ZeroEx.toBaseUnitAmount(new BigNumber(100), 18),
                makerAssetData: assetProxyUtils.encodeERC721ProxyData(erc721Token.address, makerAssetId),
                takerAssetData: assetProxyUtils.encodeERC20ProxyData(defaultTakerAssetAddress),
            });
            // Verify pre-conditions
            const initialOwnerMakerAsset = await erc721Token.ownerOf.callAsync(makerAssetId);
            expect(initialOwnerMakerAsset).to.be.bignumber.equal(makerAddress);
            // Call Exchange
            erc20Balances = await erc20Wrapper.getBalancesAsync();
            const takerAssetFillAmount = signedOrder.takerAssetAmount;
            await exchangeWrapper.fillOrderAsync(signedOrder, takerAddress, { takerAssetFillAmount });
            // Verify ERC721 token was transferred from Maker to Taker
            const newOwnerMakerAsset = await erc721Token.ownerOf.callAsync(makerAssetId);
            expect(newOwnerMakerAsset).to.be.bignumber.equal(takerAddress);
            // Verify ERC20 tokens were transferred from Taker to Maker & fees were paid correctly
            const newBalances = await erc20Wrapper.getBalancesAsync();
            expect(newBalances[makerAddress][defaultTakerAssetAddress]).to.be.bignumber.equal(
                erc20Balances[makerAddress][defaultTakerAssetAddress].add(takerAssetFillAmount),
            );
            expect(newBalances[takerAddress][defaultTakerAssetAddress]).to.be.bignumber.equal(
                erc20Balances[takerAddress][defaultTakerAssetAddress].minus(takerAssetFillAmount),
            );
            expect(newBalances[makerAddress][zrxToken.address]).to.be.bignumber.equal(
                erc20Balances[makerAddress][zrxToken.address].minus(signedOrder.makerFee),
            );
            expect(newBalances[takerAddress][zrxToken.address]).to.be.bignumber.equal(
                erc20Balances[takerAddress][zrxToken.address].minus(signedOrder.takerFee),
            );
            expect(newBalances[feeRecipientAddress][zrxToken.address]).to.be.bignumber.equal(
                erc20Balances[feeRecipientAddress][zrxToken.address].add(
                    signedOrder.makerFee.add(signedOrder.takerFee),
                ),
            );
        });

        it('should successfully fill order when makerAsset is ERC20 and takerAsset is ERC721', async () => {
            // Construct Exchange parameters
            const takerAssetId = erc721TakerAssetIds[0];
            signedOrder = orderFactory.newSignedOrder({
                takerAssetAmount: new BigNumber(1),
                makerAssetAmount: ZeroEx.toBaseUnitAmount(new BigNumber(100), 18),
                takerAssetData: assetProxyUtils.encodeERC721ProxyData(erc721Token.address, takerAssetId),
                makerAssetData: assetProxyUtils.encodeERC20ProxyData(defaultMakerAssetAddress),
            });
            // Verify pre-conditions
            const initialOwnerTakerAsset = await erc721Token.ownerOf.callAsync(takerAssetId);
            expect(initialOwnerTakerAsset).to.be.bignumber.equal(takerAddress);
            // Call Exchange
            erc20Balances = await erc20Wrapper.getBalancesAsync();
            const takerAssetFillAmount = signedOrder.takerAssetAmount;
            await exchangeWrapper.fillOrderAsync(signedOrder, takerAddress, { takerAssetFillAmount });
            // Verify ERC721 token was transferred from Taker to Maker
            const newOwnerTakerAsset = await erc721Token.ownerOf.callAsync(takerAssetId);
            expect(newOwnerTakerAsset).to.be.bignumber.equal(makerAddress);
            // Verify ERC20 tokens were transferred from Maker to Taker & fees were paid correctly
            const newBalances = await erc20Wrapper.getBalancesAsync();
            expect(newBalances[takerAddress][defaultMakerAssetAddress]).to.be.bignumber.equal(
                erc20Balances[takerAddress][defaultMakerAssetAddress].add(signedOrder.makerAssetAmount),
            );
            expect(newBalances[makerAddress][defaultMakerAssetAddress]).to.be.bignumber.equal(
                erc20Balances[makerAddress][defaultMakerAssetAddress].minus(signedOrder.makerAssetAmount),
            );
            expect(newBalances[makerAddress][zrxToken.address]).to.be.bignumber.equal(
                erc20Balances[makerAddress][zrxToken.address].minus(signedOrder.makerFee),
            );
            expect(newBalances[takerAddress][zrxToken.address]).to.be.bignumber.equal(
                erc20Balances[takerAddress][zrxToken.address].minus(signedOrder.takerFee),
            );
            expect(newBalances[feeRecipientAddress][zrxToken.address]).to.be.bignumber.equal(
                erc20Balances[feeRecipientAddress][zrxToken.address].add(
                    signedOrder.makerFee.add(signedOrder.takerFee),
                ),
>>>>>>> 9dc4ec6f
            );
        });
    });
}); // tslint:disable-line:max-file-line-count<|MERGE_RESOLUTION|>--- conflicted
+++ resolved
@@ -1,25 +1,12 @@
-<<<<<<< HEAD
-import { LogWithDecodedArgs, TransactionReceiptWithDecodedLogs, ZeroEx } from '0x.js';
-import { BlockchainLifecycle, devConstants, web3Factory } from '@0xproject/dev-utils';
-=======
 import { LogWithDecodedArgs, ZeroEx } from '0x.js';
 import { BlockchainLifecycle } from '@0xproject/dev-utils';
->>>>>>> 9dc4ec6f
 import { BigNumber } from '@0xproject/utils';
 import * as chai from 'chai';
 import ethUtil = require('ethereumjs-util');
 import * as _ from 'lodash';
-<<<<<<< HEAD
-import * as Web3 from 'web3';
-
-import { AssetProxyDispatcherContract } from '../../src/contract_wrappers/generated/asset_proxy_dispatcher';
-import { DummyERC721TokenContract } from '../../src/contract_wrappers/generated/dummy_e_r_c721_token';
-import { DummyTokenContract } from '../../src/contract_wrappers/generated/dummy_token';
-=======
 
 import { DummyERC20TokenContract } from '../../src/contract_wrappers/generated/dummy_e_r_c20_token';
 import { DummyERC721TokenContract } from '../../src/contract_wrappers/generated/dummy_e_r_c721_token';
->>>>>>> 9dc4ec6f
 import { ERC20ProxyContract } from '../../src/contract_wrappers/generated/e_r_c20_proxy';
 import { ERC721ProxyContract } from '../../src/contract_wrappers/generated/e_r_c721_proxy';
 import {
@@ -28,33 +15,19 @@
     ExchangeErrorContractEventArgs,
     FillContractEventArgs,
 } from '../../src/contract_wrappers/generated/exchange';
-<<<<<<< HEAD
-import { encodeERC20ProxyData, encodeERC721ProxyData } from '../../src/utils/asset_proxy_utils';
-import { Balances } from '../../src/utils/balances';
-import { constants } from '../../src/utils/constants';
-import { crypto } from '../../src/utils/crypto';
-=======
 import { assetProxyUtils } from '../../src/utils/asset_proxy_utils';
 import { constants } from '../../src/utils/constants';
 import { crypto } from '../../src/utils/crypto';
 import { ERC20Wrapper } from '../../src/utils/erc20_wrapper';
 import { ERC721Wrapper } from '../../src/utils/erc721_wrapper';
->>>>>>> 9dc4ec6f
 import { ExchangeWrapper } from '../../src/utils/exchange_wrapper';
 import { OrderFactory } from '../../src/utils/order_factory';
 import { orderUtils } from '../../src/utils/order_utils';
 import {
     AssetProxyId,
-<<<<<<< HEAD
-    BalancesByOwner,
-    ContractName,
-    ExchangeContractErrs,
-    SignatureType,
-=======
     ContractName,
     ERC20BalancesByOwner,
     ExchangeContractErrs,
->>>>>>> 9dc4ec6f
     SignedOrder,
 } from '../../src/utils/types';
 import { chaiSetup } from '../utils/chai_setup';
@@ -65,22 +38,6 @@
 const expect = chai.expect;
 const blockchainLifecycle = new BlockchainLifecycle(web3Wrapper);
 
-<<<<<<< HEAD
-describe('Exchange', () => {
-    let makerAddress: string;
-    let tokenOwner: string;
-    let takerAddress: string;
-    let feeRecipientAddress: string;
-    const INITIAL_BALANCE = ZeroEx.toBaseUnitAmount(new BigNumber(10000), 18);
-    const INITIAL_ALLOWANCE = ZeroEx.toBaseUnitAmount(new BigNumber(10000), 18);
-
-    let rep: DummyTokenContract;
-    let dgd: DummyTokenContract;
-    let zrx: DummyTokenContract;
-    let erc721Token: DummyERC721TokenContract;
-    let exchange: ExchangeContract;
-    let assetProxyDispatcher: AssetProxyDispatcherContract;
-=======
 describe('Exchange core', () => {
     let makerAddress: string;
     let owner: string;
@@ -92,7 +49,6 @@
     let zrxToken: DummyERC20TokenContract;
     let erc721Token: DummyERC721TokenContract;
     let exchange: ExchangeContract;
->>>>>>> 9dc4ec6f
     let erc20Proxy: ERC20ProxyContract;
     let erc721Proxy: ERC721ProxyContract;
 
@@ -103,87 +59,16 @@
     let erc721Wrapper: ERC721Wrapper;
     let orderFactory: OrderFactory;
 
-<<<<<<< HEAD
-    const erc721MakerTokenIds = [
-        new BigNumber('0x1010101010101010101010101010101010101010101010101010101010101010'),
-        new BigNumber('0x2020202020202020202020202020202020202020202020202020202020202020'),
-    ];
-
-    const erc721TakerTokenIds = [
-        new BigNumber('0x3030303030303030303030303030303030303030303030303030303030303030'),
-        new BigNumber('0x4040404040404040404040404040404040404040404040404040404040404040'),
-    ];
-
-    let defaultMakerTokenAddress: string;
-    let defaultTakerTokenAddress: string;
-=======
     let erc721MakerAssetIds: BigNumber[];
     let erc721TakerAssetIds: BigNumber[];
 
     let defaultMakerAssetAddress: string;
     let defaultTakerAssetAddress: string;
->>>>>>> 9dc4ec6f
 
     let zeroEx: ZeroEx;
 
     before(async () => {
         const accounts = await web3Wrapper.getAvailableAddressesAsync();
-<<<<<<< HEAD
-        makerAddress = accounts[0];
-        [tokenOwner, takerAddress, feeRecipientAddress] = accounts;
-        const owner = tokenOwner;
-        const [repInstance, dgdInstance, zrxInstance, erc721TokenInstance] = await Promise.all([
-            deployer.deployAsync(ContractName.DummyToken, constants.DUMMY_TOKEN_ARGS),
-            deployer.deployAsync(ContractName.DummyToken, constants.DUMMY_TOKEN_ARGS),
-            deployer.deployAsync(ContractName.DummyToken, constants.DUMMY_TOKEN_ARGS),
-            deployer.deployAsync(ContractName.DummyERC721Token, constants.DUMMY_ERC721TOKEN_ARGS),
-        ]);
-        rep = new DummyTokenContract(repInstance.abi, repInstance.address, provider);
-        dgd = new DummyTokenContract(dgdInstance.abi, dgdInstance.address, provider);
-        zrx = new DummyTokenContract(zrxInstance.abi, zrxInstance.address, provider);
-        erc721Token = new DummyERC721TokenContract(erc721TokenInstance.abi, erc721TokenInstance.address, provider);
-        // Deploy Asset Proxy Dispatcher
-        const assetProxyDispatcherInstance = await deployer.deployAsync(ContractName.AssetProxyDispatcher);
-        assetProxyDispatcher = new AssetProxyDispatcherContract(
-            assetProxyDispatcherInstance.abi,
-            assetProxyDispatcherInstance.address,
-            provider,
-        );
-        // Deploy ERC20 Proxy
-        const erc20ProxyInstance = await deployer.deployAsync(ContractName.ERC20Proxy);
-        erc20Proxy = new ERC20ProxyContract(erc20ProxyInstance.abi, erc20ProxyInstance.address, provider);
-        await erc20Proxy.addAuthorizedAddress.sendTransactionAsync(assetProxyDispatcher.address, {
-            from: owner,
-        });
-        const prevERC20ProxyAddress = ZeroEx.NULL_ADDRESS;
-        await assetProxyDispatcher.registerAssetProxy.sendTransactionAsync(
-            AssetProxyId.ERC20,
-            erc20Proxy.address,
-            prevERC20ProxyAddress,
-            { from: owner },
-        );
-        // Deploy ERC721 Proxy
-        const erc721ProxyInstance = await deployer.deployAsync(ContractName.ERC721Proxy);
-        erc721Proxy = new ERC721ProxyContract(erc721ProxyInstance.abi, erc721ProxyInstance.address, provider);
-        await erc721Proxy.addAuthorizedAddress.sendTransactionAsync(assetProxyDispatcher.address, {
-            from: owner,
-        });
-        const prevERC721ProxyAddress = ZeroEx.NULL_ADDRESS;
-        await assetProxyDispatcher.registerAssetProxy.sendTransactionAsync(
-            AssetProxyId.ERC721,
-            erc721Proxy.address,
-            prevERC721ProxyAddress,
-            { from: owner },
-        );
-        // Deploy and configure Exchange
-        const exchangeInstance = await deployer.deployAsync(ContractName.Exchange, [
-            zrx.address,
-            encodeERC20ProxyData(zrx.address),
-            assetProxyDispatcher.address,
-        ]);
-        exchange = new ExchangeContract(exchangeInstance.abi, exchangeInstance.address, provider);
-        await assetProxyDispatcher.addAuthorizedAddress.sendTransactionAsync(exchange.address, { from: owner });
-=======
         const usedAddresses = ([owner, makerAddress, takerAddress, feeRecipientAddress] = accounts);
 
         erc20Wrapper = new ERC20Wrapper(deployer, provider, usedAddresses, owner);
@@ -204,7 +89,6 @@
             assetProxyUtils.encodeERC20ProxyData(zrxToken.address),
         ]);
         exchange = new ExchangeContract(exchangeInstance.abi, exchangeInstance.address, provider);
->>>>>>> 9dc4ec6f
         zeroEx = new ZeroEx(provider, {
             exchangeContractAddress: exchange.address,
             networkId: constants.TESTRPC_NETWORK_ID,
@@ -227,57 +111,6 @@
         defaultTakerTokenAddress = dgd.address;
 
         const defaultOrderParams = {
-<<<<<<< HEAD
-            exchangeAddress: exchange.address,
-            makerAddress,
-            feeRecipientAddress,
-            makerTokenAmount: ZeroEx.toBaseUnitAmount(new BigNumber(100), 18),
-            takerTokenAmount: ZeroEx.toBaseUnitAmount(new BigNumber(200), 18),
-            makerFee: ZeroEx.toBaseUnitAmount(new BigNumber(1), 18),
-            takerFee: ZeroEx.toBaseUnitAmount(new BigNumber(1), 18),
-            makerAssetData: encodeERC20ProxyData(defaultMakerTokenAddress),
-            takerAssetData: encodeERC20ProxyData(defaultTakerTokenAddress),
-        };
-        const privateKey = constants.TESTRPC_PRIVATE_KEYS[0];
-        orderFactory = new OrderFactory(privateKey, defaultOrderParams);
-        dmyBalances = new Balances([rep, dgd, zrx], [makerAddress, takerAddress, feeRecipientAddress]);
-        await Promise.all([
-            rep.approve.sendTransactionAsync(erc20Proxy.address, INITIAL_ALLOWANCE, {
-                from: makerAddress,
-            }),
-            rep.approve.sendTransactionAsync(erc20Proxy.address, INITIAL_ALLOWANCE, {
-                from: takerAddress,
-            }),
-            rep.setBalance.sendTransactionAsync(makerAddress, INITIAL_BALANCE, { from: tokenOwner }),
-            rep.setBalance.sendTransactionAsync(takerAddress, INITIAL_BALANCE, { from: tokenOwner }),
-            dgd.approve.sendTransactionAsync(erc20Proxy.address, INITIAL_ALLOWANCE, {
-                from: makerAddress,
-            }),
-            dgd.approve.sendTransactionAsync(erc20Proxy.address, INITIAL_ALLOWANCE, {
-                from: takerAddress,
-            }),
-            dgd.setBalance.sendTransactionAsync(makerAddress, INITIAL_BALANCE, { from: tokenOwner }),
-            dgd.setBalance.sendTransactionAsync(takerAddress, INITIAL_BALANCE, { from: tokenOwner }),
-            zrx.approve.sendTransactionAsync(erc20Proxy.address, INITIAL_ALLOWANCE, {
-                from: makerAddress,
-            }),
-            zrx.approve.sendTransactionAsync(erc20Proxy.address, INITIAL_ALLOWANCE, {
-                from: takerAddress,
-            }),
-            zrx.setBalance.sendTransactionAsync(makerAddress, INITIAL_BALANCE, { from: tokenOwner }),
-            zrx.setBalance.sendTransactionAsync(takerAddress, INITIAL_BALANCE, { from: tokenOwner }),
-            erc721Token.setApprovalForAll.sendTransactionAsync(erc721Proxy.address, true, {
-                from: makerAddress,
-            }),
-            erc721Token.setApprovalForAll.sendTransactionAsync(erc721Proxy.address, true, {
-                from: takerAddress,
-            }),
-            erc721Token.mint.sendTransactionAsync(makerAddress, erc721MakerTokenIds[0], { from: tokenOwner }),
-            erc721Token.mint.sendTransactionAsync(makerAddress, erc721MakerTokenIds[1], { from: tokenOwner }),
-            erc721Token.mint.sendTransactionAsync(takerAddress, erc721TakerTokenIds[0], { from: tokenOwner }),
-            erc721Token.mint.sendTransactionAsync(takerAddress, erc721TakerTokenIds[1], { from: tokenOwner }),
-        ]);
-=======
             ...constants.STATIC_ORDER_PARAMS,
             exchangeAddress: exchange.address,
             makerAddress,
@@ -287,7 +120,6 @@
         };
         const privateKey = constants.TESTRPC_PRIVATE_KEYS[accounts.indexOf(makerAddress)];
         orderFactory = new OrderFactory(privateKey, defaultOrderParams);
->>>>>>> 9dc4ec6f
     });
     beforeEach(async () => {
         await blockchainLifecycle.startAsync();
@@ -303,66 +135,12 @@
 
     describe('fillOrder', () => {
         beforeEach(async () => {
-<<<<<<< HEAD
-            balances = await dmyBalances.getAsync();
-=======
             erc20Balances = await erc20Wrapper.getBalancesAsync();
->>>>>>> 9dc4ec6f
             signedOrder = orderFactory.newSignedOrder();
         });
 
         it('should create an unfillable order', async () => {
             signedOrder = orderFactory.newSignedOrder({
-<<<<<<< HEAD
-                makerTokenAmount: new BigNumber(1001),
-                takerTokenAmount: new BigNumber(3),
-            });
-
-            const takerTokenFilledAmountBefore = await exWrapper.getTakerTokenFilledAmountAsync(
-                orderUtils.getOrderHashHex(signedOrder),
-            );
-            expect(takerTokenFilledAmountBefore).to.be.bignumber.equal(0);
-
-            const fillTakerTokenAmount1 = new BigNumber(2);
-            await exWrapper.fillOrderAsync(signedOrder, takerAddress, {
-                takerTokenFillAmount: fillTakerTokenAmount1,
-            });
-
-            const takerTokenFilledAmountAfter1 = await exWrapper.getTakerTokenFilledAmountAsync(
-                orderUtils.getOrderHashHex(signedOrder),
-            );
-            expect(takerTokenFilledAmountAfter1).to.be.bignumber.equal(fillTakerTokenAmount1);
-
-            const fillTakerTokenAmount2 = new BigNumber(1);
-            await exWrapper.fillOrderAsync(signedOrder, takerAddress, {
-                takerTokenFillAmount: fillTakerTokenAmount2,
-            });
-
-            const takerTokenFilledAmountAfter2 = await exWrapper.getTakerTokenFilledAmountAsync(
-                orderUtils.getOrderHashHex(signedOrder),
-            );
-            expect(takerTokenFilledAmountAfter2).to.be.bignumber.equal(takerTokenFilledAmountAfter1);
-        });
-
-        it('should transfer the correct amounts when makerTokenAmount === takerTokenAmount', async () => {
-            signedOrder = orderFactory.newSignedOrder({
-                makerTokenAmount: ZeroEx.toBaseUnitAmount(new BigNumber(100), 18),
-                takerTokenAmount: ZeroEx.toBaseUnitAmount(new BigNumber(100), 18),
-            });
-
-            const takerTokenFilledAmountBefore = await exWrapper.getTakerTokenFilledAmountAsync(
-                orderUtils.getOrderHashHex(signedOrder),
-            );
-            expect(takerTokenFilledAmountBefore).to.be.bignumber.equal(0);
-
-            const takerTokenFillAmount = signedOrder.takerTokenAmount.div(2);
-            await exWrapper.fillOrderAsync(signedOrder, takerAddress, { takerTokenFillAmount });
-
-            const makerAmountBoughtAfter = await exWrapper.getTakerTokenFilledAmountAsync(
-                orderUtils.getOrderHashHex(signedOrder),
-            );
-            expect(makerAmountBoughtAfter).to.be.bignumber.equal(takerTokenFillAmount);
-=======
                 makerAssetAmount: new BigNumber(1001),
                 takerAssetAmount: new BigNumber(3),
             });
@@ -411,62 +189,9 @@
                 orderUtils.getOrderHashHex(signedOrder),
             );
             expect(makerAmountBoughtAfter).to.be.bignumber.equal(takerAssetFillAmount);
->>>>>>> 9dc4ec6f
 
             const newBalances = await erc20Wrapper.getBalancesAsync();
 
-<<<<<<< HEAD
-            const makerTokenFilledAmount = takerTokenFillAmount
-                .times(signedOrder.makerTokenAmount)
-                .dividedToIntegerBy(signedOrder.takerTokenAmount);
-            const makerFeePaid = signedOrder.makerFee
-                .times(makerTokenFilledAmount)
-                .dividedToIntegerBy(signedOrder.makerTokenAmount);
-            const takerFeePaid = signedOrder.takerFee
-                .times(makerTokenFilledAmount)
-                .dividedToIntegerBy(signedOrder.makerTokenAmount);
-            expect(newBalances[makerAddress][defaultMakerTokenAddress]).to.be.bignumber.equal(
-                balances[makerAddress][defaultMakerTokenAddress].minus(makerTokenFilledAmount),
-            );
-            expect(newBalances[makerAddress][defaultTakerTokenAddress]).to.be.bignumber.equal(
-                balances[makerAddress][defaultTakerTokenAddress].add(takerTokenFillAmount),
-            );
-            expect(newBalances[makerAddress][zrx.address]).to.be.bignumber.equal(
-                balances[makerAddress][zrx.address].minus(makerFeePaid),
-            );
-            expect(newBalances[takerAddress][defaultTakerTokenAddress]).to.be.bignumber.equal(
-                balances[takerAddress][defaultTakerTokenAddress].minus(takerTokenFillAmount),
-            );
-            expect(newBalances[takerAddress][defaultMakerTokenAddress]).to.be.bignumber.equal(
-                balances[takerAddress][defaultMakerTokenAddress].add(makerTokenFilledAmount),
-            );
-            expect(newBalances[takerAddress][zrx.address]).to.be.bignumber.equal(
-                balances[takerAddress][zrx.address].minus(takerFeePaid),
-            );
-            expect(newBalances[feeRecipientAddress][zrx.address]).to.be.bignumber.equal(
-                balances[feeRecipientAddress][zrx.address].add(makerFeePaid.add(takerFeePaid)),
-            );
-        });
-
-        it('should transfer the correct amounts when makerTokenAmount > takerTokenAmount', async () => {
-            signedOrder = orderFactory.newSignedOrder({
-                makerTokenAmount: ZeroEx.toBaseUnitAmount(new BigNumber(200), 18),
-                takerTokenAmount: ZeroEx.toBaseUnitAmount(new BigNumber(100), 18),
-            });
-
-            const takerTokenFilledAmountBefore = await exWrapper.getTakerTokenFilledAmountAsync(
-                orderUtils.getOrderHashHex(signedOrder),
-            );
-            expect(takerTokenFilledAmountBefore).to.be.bignumber.equal(0);
-
-            const takerTokenFillAmount = signedOrder.takerTokenAmount.div(2);
-            await exWrapper.fillOrderAsync(signedOrder, takerAddress, { takerTokenFillAmount });
-
-            const makerAmountBoughtAfter = await exWrapper.getTakerTokenFilledAmountAsync(
-                orderUtils.getOrderHashHex(signedOrder),
-            );
-            expect(makerAmountBoughtAfter).to.be.bignumber.equal(takerTokenFillAmount);
-=======
             const makerAssetFilledAmount = takerAssetFillAmount
                 .times(signedOrder.makerAssetAmount)
                 .dividedToIntegerBy(signedOrder.takerAssetAmount);
@@ -517,62 +242,9 @@
                 orderUtils.getOrderHashHex(signedOrder),
             );
             expect(makerAmountBoughtAfter).to.be.bignumber.equal(takerAssetFillAmount);
->>>>>>> 9dc4ec6f
 
             const newBalances = await erc20Wrapper.getBalancesAsync();
 
-<<<<<<< HEAD
-            const makerTokenFilledAmount = takerTokenFillAmount
-                .times(signedOrder.makerTokenAmount)
-                .dividedToIntegerBy(signedOrder.takerTokenAmount);
-            const makerFeePaid = signedOrder.makerFee
-                .times(makerTokenFilledAmount)
-                .dividedToIntegerBy(signedOrder.makerTokenAmount);
-            const takerFeePaid = signedOrder.takerFee
-                .times(makerTokenFilledAmount)
-                .dividedToIntegerBy(signedOrder.makerTokenAmount);
-            expect(newBalances[makerAddress][defaultMakerTokenAddress]).to.be.bignumber.equal(
-                balances[makerAddress][defaultMakerTokenAddress].minus(makerTokenFilledAmount),
-            );
-            expect(newBalances[makerAddress][defaultTakerTokenAddress]).to.be.bignumber.equal(
-                balances[makerAddress][defaultTakerTokenAddress].add(takerTokenFillAmount),
-            );
-            expect(newBalances[makerAddress][zrx.address]).to.be.bignumber.equal(
-                balances[makerAddress][zrx.address].minus(makerFeePaid),
-            );
-            expect(newBalances[takerAddress][defaultTakerTokenAddress]).to.be.bignumber.equal(
-                balances[takerAddress][defaultTakerTokenAddress].minus(takerTokenFillAmount),
-            );
-            expect(newBalances[takerAddress][defaultMakerTokenAddress]).to.be.bignumber.equal(
-                balances[takerAddress][defaultMakerTokenAddress].add(makerTokenFilledAmount),
-            );
-            expect(newBalances[takerAddress][zrx.address]).to.be.bignumber.equal(
-                balances[takerAddress][zrx.address].minus(takerFeePaid),
-            );
-            expect(newBalances[feeRecipientAddress][zrx.address]).to.be.bignumber.equal(
-                balances[feeRecipientAddress][zrx.address].add(makerFeePaid.add(takerFeePaid)),
-            );
-        });
-
-        it('should transfer the correct amounts when makerTokenAmount < takerTokenAmount', async () => {
-            signedOrder = orderFactory.newSignedOrder({
-                makerTokenAmount: ZeroEx.toBaseUnitAmount(new BigNumber(100), 18),
-                takerTokenAmount: ZeroEx.toBaseUnitAmount(new BigNumber(200), 18),
-            });
-
-            const takerTokenFilledAmountBefore = await exWrapper.getTakerTokenFilledAmountAsync(
-                orderUtils.getOrderHashHex(signedOrder),
-            );
-            expect(takerTokenFilledAmountBefore).to.be.bignumber.equal(0);
-
-            const takerTokenFillAmount = signedOrder.takerTokenAmount.div(2);
-            await exWrapper.fillOrderAsync(signedOrder, takerAddress, { takerTokenFillAmount });
-
-            const makerAmountBoughtAfter = await exWrapper.getTakerTokenFilledAmountAsync(
-                orderUtils.getOrderHashHex(signedOrder),
-            );
-            expect(makerAmountBoughtAfter).to.be.bignumber.equal(takerTokenFillAmount);
-=======
             const makerAssetFilledAmount = takerAssetFillAmount
                 .times(signedOrder.makerAssetAmount)
                 .dividedToIntegerBy(signedOrder.takerAssetAmount);
@@ -623,41 +295,9 @@
                 orderUtils.getOrderHashHex(signedOrder),
             );
             expect(makerAmountBoughtAfter).to.be.bignumber.equal(takerAssetFillAmount);
->>>>>>> 9dc4ec6f
 
             const newBalances = await erc20Wrapper.getBalancesAsync();
 
-<<<<<<< HEAD
-            const makerTokenFilledAmount = takerTokenFillAmount
-                .times(signedOrder.makerTokenAmount)
-                .dividedToIntegerBy(signedOrder.takerTokenAmount);
-            const makerFeePaid = signedOrder.makerFee
-                .times(makerTokenFilledAmount)
-                .dividedToIntegerBy(signedOrder.makerTokenAmount);
-            const takerFeePaid = signedOrder.takerFee
-                .times(makerTokenFilledAmount)
-                .dividedToIntegerBy(signedOrder.makerTokenAmount);
-            expect(newBalances[makerAddress][defaultMakerTokenAddress]).to.be.bignumber.equal(
-                balances[makerAddress][defaultMakerTokenAddress].minus(makerTokenFilledAmount),
-            );
-            expect(newBalances[makerAddress][defaultTakerTokenAddress]).to.be.bignumber.equal(
-                balances[makerAddress][defaultTakerTokenAddress].add(takerTokenFillAmount),
-            );
-            expect(newBalances[makerAddress][zrx.address]).to.be.bignumber.equal(
-                balances[makerAddress][zrx.address].minus(makerFeePaid),
-            );
-            expect(newBalances[takerAddress][defaultTakerTokenAddress]).to.be.bignumber.equal(
-                balances[takerAddress][defaultTakerTokenAddress].minus(takerTokenFillAmount),
-            );
-            expect(newBalances[takerAddress][defaultMakerTokenAddress]).to.be.bignumber.equal(
-                balances[takerAddress][defaultMakerTokenAddress].add(makerTokenFilledAmount),
-            );
-            expect(newBalances[takerAddress][zrx.address]).to.be.bignumber.equal(
-                balances[takerAddress][zrx.address].minus(takerFeePaid),
-            );
-            expect(newBalances[feeRecipientAddress][zrx.address]).to.be.bignumber.equal(
-                balances[feeRecipientAddress][zrx.address].add(makerFeePaid.add(takerFeePaid)),
-=======
             const makerAssetFilledAmount = takerAssetFillAmount
                 .times(signedOrder.makerAssetAmount)
                 .dividedToIntegerBy(signedOrder.takerAssetAmount);
@@ -687,31 +327,12 @@
             );
             expect(newBalances[feeRecipientAddress][zrxToken.address]).to.be.bignumber.equal(
                 erc20Balances[feeRecipientAddress][zrxToken.address].add(makerFeePaid.add(takerFeePaid)),
->>>>>>> 9dc4ec6f
             );
         });
 
         it('should transfer the correct amounts when taker is specified and order is claimed by taker', async () => {
             signedOrder = orderFactory.newSignedOrder({
                 takerAddress,
-<<<<<<< HEAD
-                makerTokenAmount: ZeroEx.toBaseUnitAmount(new BigNumber(100), 18),
-                takerTokenAmount: ZeroEx.toBaseUnitAmount(new BigNumber(200), 18),
-            });
-
-            const takerTokenFilledAmountBefore = await exWrapper.getTakerTokenFilledAmountAsync(
-                orderUtils.getOrderHashHex(signedOrder),
-            );
-            expect(takerTokenFilledAmountBefore).to.be.bignumber.equal(0);
-
-            const takerTokenFillAmount = signedOrder.takerTokenAmount.div(2);
-            await exWrapper.fillOrderAsync(signedOrder, takerAddress, { takerTokenFillAmount });
-
-            const makerAmountBoughtAfter = await exWrapper.getTakerTokenFilledAmountAsync(
-                orderUtils.getOrderHashHex(signedOrder),
-            );
-            const expectedMakerAmountBoughtAfter = takerTokenFillAmount.add(takerTokenFilledAmountBefore);
-=======
                 makerAssetAmount: ZeroEx.toBaseUnitAmount(new BigNumber(100), 18),
                 takerAssetAmount: ZeroEx.toBaseUnitAmount(new BigNumber(200), 18),
             });
@@ -728,55 +349,10 @@
                 orderUtils.getOrderHashHex(signedOrder),
             );
             const expectedMakerAmountBoughtAfter = takerAssetFillAmount.add(takerAssetFilledAmountBefore);
->>>>>>> 9dc4ec6f
             expect(makerAmountBoughtAfter).to.be.bignumber.equal(expectedMakerAmountBoughtAfter);
 
             const newBalances = await erc20Wrapper.getBalancesAsync();
 
-<<<<<<< HEAD
-            const makerTokenFilledAmount = takerTokenFillAmount
-                .times(signedOrder.makerTokenAmount)
-                .dividedToIntegerBy(signedOrder.takerTokenAmount);
-            const makerFeePaid = signedOrder.makerFee
-                .times(makerTokenFilledAmount)
-                .dividedToIntegerBy(signedOrder.makerTokenAmount);
-            const takerFeePaid = signedOrder.takerFee
-                .times(makerTokenFilledAmount)
-                .dividedToIntegerBy(signedOrder.makerTokenAmount);
-            expect(newBalances[makerAddress][defaultMakerTokenAddress]).to.be.bignumber.equal(
-                balances[makerAddress][defaultMakerTokenAddress].minus(makerTokenFilledAmount),
-            );
-            expect(newBalances[makerAddress][defaultTakerTokenAddress]).to.be.bignumber.equal(
-                balances[makerAddress][defaultTakerTokenAddress].add(takerTokenFillAmount),
-            );
-            expect(newBalances[makerAddress][zrx.address]).to.be.bignumber.equal(
-                balances[makerAddress][zrx.address].minus(makerFeePaid),
-            );
-            expect(newBalances[takerAddress][defaultTakerTokenAddress]).to.be.bignumber.equal(
-                balances[takerAddress][defaultTakerTokenAddress].minus(takerTokenFillAmount),
-            );
-            expect(newBalances[takerAddress][defaultMakerTokenAddress]).to.be.bignumber.equal(
-                balances[takerAddress][defaultMakerTokenAddress].add(makerTokenFilledAmount),
-            );
-            expect(newBalances[takerAddress][zrx.address]).to.be.bignumber.equal(
-                balances[takerAddress][zrx.address].minus(takerFeePaid),
-            );
-            expect(newBalances[feeRecipientAddress][zrx.address]).to.be.bignumber.equal(
-                balances[feeRecipientAddress][zrx.address].add(makerFeePaid.add(takerFeePaid)),
-            );
-        });
-
-        it('should fill remaining value if takerTokenFillAmount > remaining takerTokenAmount', async () => {
-            const takerTokenFillAmount = signedOrder.takerTokenAmount.div(2);
-            await exWrapper.fillOrderAsync(signedOrder, takerAddress, { takerTokenFillAmount });
-
-            const res = await exWrapper.fillOrderAsync(signedOrder, takerAddress, {
-                takerTokenFillAmount: signedOrder.takerTokenAmount,
-            });
-            const log = res.logs[0] as LogWithDecodedArgs<FillContractEventArgs>;
-            expect(log.args.takerTokenFilledAmount).to.be.bignumber.equal(
-                signedOrder.takerTokenAmount.minus(takerTokenFillAmount),
-=======
             const makerAssetFilledAmount = takerAssetFillAmount
                 .times(signedOrder.makerAssetAmount)
                 .dividedToIntegerBy(signedOrder.takerAssetAmount);
@@ -819,32 +395,9 @@
             const log = res.logs[0] as LogWithDecodedArgs<FillContractEventArgs>;
             expect(log.args.takerAssetFilledAmount).to.be.bignumber.equal(
                 signedOrder.takerAssetAmount.minus(takerAssetFillAmount),
->>>>>>> 9dc4ec6f
             );
             const newBalances = await erc20Wrapper.getBalancesAsync();
 
-<<<<<<< HEAD
-            expect(newBalances[makerAddress][defaultMakerTokenAddress]).to.be.bignumber.equal(
-                balances[makerAddress][defaultMakerTokenAddress].minus(signedOrder.makerTokenAmount),
-            );
-            expect(newBalances[makerAddress][defaultTakerTokenAddress]).to.be.bignumber.equal(
-                balances[makerAddress][defaultTakerTokenAddress].add(signedOrder.takerTokenAmount),
-            );
-            expect(newBalances[makerAddress][zrx.address]).to.be.bignumber.equal(
-                balances[makerAddress][zrx.address].minus(signedOrder.makerFee),
-            );
-            expect(newBalances[takerAddress][defaultTakerTokenAddress]).to.be.bignumber.equal(
-                balances[takerAddress][defaultTakerTokenAddress].minus(signedOrder.takerTokenAmount),
-            );
-            expect(newBalances[takerAddress][defaultMakerTokenAddress]).to.be.bignumber.equal(
-                balances[takerAddress][defaultMakerTokenAddress].add(signedOrder.makerTokenAmount),
-            );
-            expect(newBalances[takerAddress][zrx.address]).to.be.bignumber.equal(
-                balances[takerAddress][zrx.address].minus(signedOrder.takerFee),
-            );
-            expect(newBalances[feeRecipientAddress][zrx.address]).to.be.bignumber.equal(
-                balances[feeRecipientAddress][zrx.address].add(signedOrder.makerFee.add(signedOrder.takerFee)),
-=======
             expect(newBalances[makerAddress][defaultMakerAssetAddress]).to.be.bignumber.equal(
                 erc20Balances[makerAddress][defaultMakerAssetAddress].minus(signedOrder.makerAssetAmount),
             );
@@ -867,27 +420,20 @@
                 erc20Balances[feeRecipientAddress][zrxToken.address].add(
                     signedOrder.makerFee.add(signedOrder.takerFee),
                 ),
->>>>>>> 9dc4ec6f
             );
         });
 
         it('should log 1 event with the correct arguments when order has a feeRecipient', async () => {
             const divisor = 2;
-<<<<<<< HEAD
-            const res = await exWrapper.fillOrderAsync(signedOrder, takerAddress, {
-                takerTokenFillAmount: signedOrder.takerTokenAmount.div(divisor),
-=======
             const res = await exchangeWrapper.fillOrderAsync(signedOrder, takerAddress, {
                 takerAssetFillAmount: signedOrder.takerAssetAmount.div(divisor),
->>>>>>> 9dc4ec6f
             });
             expect(res.logs).to.have.length(1);
 
             const log = res.logs[0] as LogWithDecodedArgs<FillContractEventArgs>;
             const logArgs = log.args;
-<<<<<<< HEAD
-            const expectedFilledMakerTokenAmount = signedOrder.makerTokenAmount.div(divisor);
-            const expectedFilledTakerTokenAmount = signedOrder.takerTokenAmount.div(divisor);
+            const expectedFilledMakerAssetAmount = signedOrder.makerAssetAmount.div(divisor);
+            const expectedFilledTakerAssetAmount = signedOrder.takerAssetAmount.div(divisor);
             const expectedFeeMPaid = signedOrder.makerFee.div(divisor);
             const expectedFeeTPaid = signedOrder.takerFee.div(divisor);
 
@@ -896,109 +442,16 @@
             expect(signedOrder.feeRecipientAddress).to.be.equal(logArgs.feeRecipientAddress);
             expect(signedOrder.makerAssetData).to.be.equal(logArgs.makerAssetData);
             expect(signedOrder.takerAssetData).to.be.equal(logArgs.takerAssetData);
-            expect(expectedFilledMakerTokenAmount).to.be.bignumber.equal(logArgs.makerTokenFilledAmount);
-            expect(expectedFilledTakerTokenAmount).to.be.bignumber.equal(logArgs.takerTokenFilledAmount);
+            expect(expectedFilledMakerAssetAmount).to.be.bignumber.equal(logArgs.makerAssetFilledAmount);
+            expect(expectedFilledTakerAssetAmount).to.be.bignumber.equal(logArgs.takerAssetFilledAmount);
             expect(expectedFeeMPaid).to.be.bignumber.equal(logArgs.makerFeePaid);
             expect(expectedFeeTPaid).to.be.bignumber.equal(logArgs.takerFeePaid);
             expect(orderUtils.getOrderHashHex(signedOrder)).to.be.equal(logArgs.orderHash);
         });
 
-        it('should log 1 event with the correct arguments when order has no feeRecipient', async () => {
-            signedOrder = orderFactory.newSignedOrder({
-                feeRecipientAddress: ZeroEx.NULL_ADDRESS,
-            });
-            const divisor = 2;
-            const res = await exWrapper.fillOrderAsync(signedOrder, takerAddress, {
-                takerTokenFillAmount: signedOrder.takerTokenAmount.div(divisor),
-            });
-            expect(res.logs).to.have.length(1);
-
-            const log = res.logs[0] as LogWithDecodedArgs<FillContractEventArgs>;
-            const logArgs = log.args;
-            const expectedFilledMakerTokenAmount = signedOrder.makerTokenAmount.div(divisor);
-            const expectedFilledTakerTokenAmount = signedOrder.takerTokenAmount.div(divisor);
-            const expectedFeeMPaid = new BigNumber(0);
-            const expectedFeeTPaid = new BigNumber(0);
-
-=======
-            const expectedFilledMakerAssetAmount = signedOrder.makerAssetAmount.div(divisor);
-            const expectedFilledTakerAssetAmount = signedOrder.takerAssetAmount.div(divisor);
-            const expectedFeeMPaid = signedOrder.makerFee.div(divisor);
-            const expectedFeeTPaid = signedOrder.takerFee.div(divisor);
-
->>>>>>> 9dc4ec6f
-            expect(signedOrder.makerAddress).to.be.equal(logArgs.makerAddress);
-            expect(takerAddress).to.be.equal(logArgs.takerAddress);
-            expect(signedOrder.feeRecipientAddress).to.be.equal(logArgs.feeRecipientAddress);
-            expect(signedOrder.makerAssetData).to.be.equal(logArgs.makerAssetData);
-            expect(signedOrder.takerAssetData).to.be.equal(logArgs.takerAssetData);
-<<<<<<< HEAD
-            expect(expectedFilledMakerTokenAmount).to.be.bignumber.equal(logArgs.makerTokenFilledAmount);
-            expect(expectedFilledTakerTokenAmount).to.be.bignumber.equal(logArgs.takerTokenFilledAmount);
-=======
-            expect(expectedFilledMakerAssetAmount).to.be.bignumber.equal(logArgs.makerAssetFilledAmount);
-            expect(expectedFilledTakerAssetAmount).to.be.bignumber.equal(logArgs.takerAssetFilledAmount);
->>>>>>> 9dc4ec6f
-            expect(expectedFeeMPaid).to.be.bignumber.equal(logArgs.makerFeePaid);
-            expect(expectedFeeTPaid).to.be.bignumber.equal(logArgs.takerFeePaid);
-            expect(orderUtils.getOrderHashHex(signedOrder)).to.be.equal(logArgs.orderHash);
-        });
-
         it('should throw when taker is specified and order is claimed by other', async () => {
             signedOrder = orderFactory.newSignedOrder({
                 takerAddress: feeRecipientAddress,
-<<<<<<< HEAD
-                makerTokenAmount: ZeroEx.toBaseUnitAmount(new BigNumber(100), 18),
-                takerTokenAmount: ZeroEx.toBaseUnitAmount(new BigNumber(200), 18),
-            });
-            return expect(exWrapper.fillOrderAsync(signedOrder, takerAddress)).to.be.rejectedWith(constants.REVERT);
-        });
-
-        it('should log an error event if signature is invalid', async () => {
-            signedOrder = orderFactory.newSignedOrder({
-                makerTokenAmount: ZeroEx.toBaseUnitAmount(new BigNumber(10), 18),
-            });
-
-            const invalidR = ethUtil.sha3('invalidR');
-            const invalidS = ethUtil.sha3('invalidS');
-            const signatureTypeAndV = signedOrder.signature.slice(0, 6);
-            const invalidSigBuff = Buffer.concat([ethUtil.toBuffer(signatureTypeAndV), invalidR, invalidS]);
-            const invalidSigHex = `0x${invalidSigBuff.toString('hex')}`;
-            signedOrder.signature = invalidSigHex;
-
-            const res = await exWrapper.fillOrderAsync(signedOrder, takerAddress);
-            expect(res.logs).to.have.length(1);
-
-            const log = res.logs[0] as LogWithDecodedArgs<ExchangeErrorContractEventArgs>;
-            const errCode = log.args.errorId;
-            expect(errCode).to.be.equal(ExchangeContractErrs.ERROR_ORDER_SIGNATURE_INVALID);
-        });
-
-        it('should log an error event if makerTokenAmount is 0', async () => {
-            signedOrder = orderFactory.newSignedOrder({
-                makerTokenAmount: new BigNumber(0),
-            });
-
-            const divisor = 2;
-            const res = await exWrapper.fillOrderAsync(signedOrder, takerAddress, {
-                takerTokenFillAmount: signedOrder.takerTokenAmount.div(divisor),
-            });
-            expect(res.logs).to.have.length(1);
-
-            const log = res.logs[0] as LogWithDecodedArgs<ExchangeErrorContractEventArgs>;
-            const errCode = log.args.errorId;
-            expect(errCode).to.be.equal(ExchangeContractErrs.ERROR_ORDER_INVALID);
-        });
-
-        it('should log an error event if takerTokenAmount is 0', async () => {
-            signedOrder = orderFactory.newSignedOrder({
-                takerTokenAmount: new BigNumber(0),
-            });
-
-            const divisor = 2;
-            const res = await exWrapper.fillOrderAsync(signedOrder, takerAddress, {
-                takerTokenFillAmount: signedOrder.takerTokenAmount.div(divisor),
-=======
                 makerAssetAmount: ZeroEx.toBaseUnitAmount(new BigNumber(100), 18),
                 takerAssetAmount: ZeroEx.toBaseUnitAmount(new BigNumber(200), 18),
             });
@@ -1036,22 +489,9 @@
         it('should throw if takerAssetAmount is 0', async () => {
             signedOrder = orderFactory.newSignedOrder({
                 takerAssetAmount: new BigNumber(0),
->>>>>>> 9dc4ec6f
             });
             expect(res.logs).to.have.length(1);
 
-<<<<<<< HEAD
-            const log = res.logs[0] as LogWithDecodedArgs<ExchangeErrorContractEventArgs>;
-            const errCode = log.args.errorId;
-            expect(errCode).to.be.equal(ExchangeContractErrs.ERROR_ORDER_INVALID);
-        });
-
-        it('should succeed if takerTokenFillAmount is 0', async () => {
-            signedOrder = orderFactory.newSignedOrder();
-
-            const res = await exWrapper.fillOrderAsync(signedOrder, takerAddress, {
-                takerTokenFillAmount: new BigNumber(0),
-=======
             return expect(exchangeWrapper.fillOrderAsync(signedOrder, takerAddress)).to.be.rejectedWith(
                 constants.REVERT,
             );
@@ -1070,74 +510,9 @@
         it('should throw if maker erc20Balances are too low to fill order', async () => {
             signedOrder = orderFactory.newSignedOrder({
                 makerAssetAmount: ZeroEx.toBaseUnitAmount(new BigNumber(100000), 18),
->>>>>>> 9dc4ec6f
             });
             expect(res.logs).to.have.length(1);
 
-<<<<<<< HEAD
-            const log = res.logs[0] as LogWithDecodedArgs<FillContractEventArgs>;
-            const logArgs = log.args;
-            const expectedFilledMakerTokenAmount = new BigNumber(0);
-            const expectedFilledTakerTokenAmount = new BigNumber(0);
-            const expectedFeeMPaid = new BigNumber(0);
-            const expectedFeeTPaid = new BigNumber(0);
-            const tokensHashBuff = crypto.solSHA3([signedOrder.makerAssetData, signedOrder.takerAssetData]);
-            const expectedTokens = ethUtil.bufferToHex(tokensHashBuff);
-
-            expect(signedOrder.makerAddress).to.be.equal(logArgs.makerAddress);
-            expect(takerAddress).to.be.equal(logArgs.takerAddress);
-            expect(signedOrder.feeRecipientAddress).to.be.equal(logArgs.feeRecipientAddress);
-            expect(signedOrder.makerAssetData).to.be.equal(logArgs.makerAssetData);
-            expect(signedOrder.takerAssetData).to.be.equal(logArgs.takerAssetData);
-            expect(expectedFilledMakerTokenAmount).to.be.bignumber.equal(logArgs.makerTokenFilledAmount);
-            expect(expectedFilledTakerTokenAmount).to.be.bignumber.equal(logArgs.takerTokenFilledAmount);
-            expect(expectedFeeMPaid).to.be.bignumber.equal(logArgs.makerFeePaid);
-            expect(expectedFeeTPaid).to.be.bignumber.equal(logArgs.takerFeePaid);
-            expect(orderUtils.getOrderHashHex(signedOrder)).to.be.equal(logArgs.orderHash);
-        });
-
-        it('should throw if maker balances are too low to fill order', async () => {
-            signedOrder = orderFactory.newSignedOrder({
-                makerTokenAmount: ZeroEx.toBaseUnitAmount(new BigNumber(100000), 18),
-            });
-
-            return expect(exWrapper.fillOrderAsync(signedOrder, takerAddress)).to.be.rejectedWith(constants.REVERT);
-        });
-
-        it('should throw if taker balances are too low to fill order', async () => {
-            signedOrder = orderFactory.newSignedOrder({
-                takerTokenAmount: ZeroEx.toBaseUnitAmount(new BigNumber(100000), 18),
-            });
-
-            return expect(exWrapper.fillOrderAsync(signedOrder, takerAddress)).to.be.rejectedWith(constants.REVERT);
-        });
-
-        it('should throw if maker allowances are too low to fill order', async () => {
-            await rep.approve.sendTransactionAsync(erc20Proxy.address, new BigNumber(0), {
-                from: makerAddress,
-            });
-            expect(exWrapper.fillOrderAsync(signedOrder, takerAddress)).to.be.rejectedWith(constants.REVERT);
-            await rep.approve.sendTransactionAsync(erc20Proxy.address, INITIAL_ALLOWANCE, {
-                from: makerAddress,
-            });
-        });
-
-        it('should throw if taker allowances are too low to fill order', async () => {
-            await dgd.approve.sendTransactionAsync(erc20Proxy.address, new BigNumber(0), {
-                from: takerAddress,
-            });
-            expect(exWrapper.fillOrderAsync(signedOrder, takerAddress)).to.be.rejectedWith(constants.REVERT);
-            await dgd.approve.sendTransactionAsync(erc20Proxy.address, INITIAL_ALLOWANCE, {
-                from: takerAddress,
-            });
-        });
-
-        it('should not change balances if an order is expired', async () => {
-            signedOrder = orderFactory.newSignedOrder({
-                expirationTimeSeconds: new BigNumber(Math.floor((Date.now() - 10000) / 1000)),
-            });
-            await exWrapper.fillOrderAsync(signedOrder, takerAddress);
-=======
             return expect(exchangeWrapper.fillOrderAsync(signedOrder, takerAddress)).to.be.rejectedWith(
                 constants.REVERT,
             );
@@ -1178,7 +553,6 @@
                 expirationTimeSeconds: new BigNumber(Math.floor((Date.now() - 10000) / 1000)),
             });
             await exchangeWrapper.fillOrderAsync(signedOrder, takerAddress);
->>>>>>> 9dc4ec6f
 
             const newBalances = await erc20Wrapper.getBalancesAsync();
             expect(newBalances).to.be.deep.equal(erc20Balances);
@@ -1189,11 +563,7 @@
                 expirationTimeSeconds: new BigNumber(Math.floor((Date.now() - 10000) / 1000)),
             });
 
-<<<<<<< HEAD
-            const res = await exWrapper.fillOrderAsync(signedOrder, takerAddress);
-=======
             const res = await exchangeWrapper.fillOrderAsync(signedOrder, takerAddress);
->>>>>>> 9dc4ec6f
             expect(res.logs).to.have.length(1);
             const log = res.logs[0] as LogWithDecodedArgs<ExchangeErrorContractEventArgs>;
             const errCode = log.args.errorId;
@@ -1202,15 +572,9 @@
 
         it('should log an error event if no value is filled', async () => {
             signedOrder = orderFactory.newSignedOrder({});
-<<<<<<< HEAD
-            await exWrapper.fillOrderAsync(signedOrder, takerAddress);
-
-            const res = await exWrapper.fillOrderAsync(signedOrder, takerAddress);
-=======
             await exchangeWrapper.fillOrderAsync(signedOrder, takerAddress);
 
             const res = await exchangeWrapper.fillOrderAsync(signedOrder, takerAddress);
->>>>>>> 9dc4ec6f
             expect(res.logs).to.have.length(1);
             const log = res.logs[0] as LogWithDecodedArgs<ExchangeErrorContractEventArgs>;
             const errCode = log.args.errorId;
@@ -1220,41 +584,11 @@
 
     describe('cancelOrder', () => {
         beforeEach(async () => {
-<<<<<<< HEAD
-            balances = await dmyBalances.getAsync();
-=======
             erc20Balances = await erc20Wrapper.getBalancesAsync();
->>>>>>> 9dc4ec6f
             signedOrder = orderFactory.newSignedOrder();
         });
 
         it('should throw if not sent by maker', async () => {
-<<<<<<< HEAD
-            return expect(exWrapper.cancelOrderAsync(signedOrder, takerAddress)).to.be.rejectedWith(constants.REVERT);
-        });
-
-        it('should throw if makerTokenAmount is 0', async () => {
-            signedOrder = orderFactory.newSignedOrder({
-                makerTokenAmount: new BigNumber(0),
-            });
-
-            return expect(exWrapper.cancelOrderAsync(signedOrder, makerAddress)).to.be.rejectedWith(constants.REVERT);
-        });
-
-        it('should throw if takerTokenAmount is 0', async () => {
-            signedOrder = orderFactory.newSignedOrder({
-                takerTokenAmount: new BigNumber(0),
-            });
-
-            return expect(exWrapper.cancelOrderAsync(signedOrder, makerAddress)).to.be.rejectedWith(constants.REVERT);
-        });
-
-        it('should be able to cancel a full order', async () => {
-            await exWrapper.cancelOrderAsync(signedOrder, makerAddress);
-            await exWrapper.fillOrderAsync(signedOrder, takerAddress, {
-                takerTokenFillAmount: signedOrder.takerTokenAmount.div(2),
-            });
-=======
             return expect(exchangeWrapper.cancelOrderAsync(signedOrder, takerAddress)).to.be.rejectedWith(
                 constants.REVERT,
             );
@@ -1294,7 +628,6 @@
             const divisor = 2;
             const res = await exchangeWrapper.cancelOrderAsync(signedOrder, makerAddress);
             expect(res.logs).to.have.length(1);
->>>>>>> 9dc4ec6f
 
             const log = res.logs[0] as LogWithDecodedArgs<CancelContractEventArgs>;
             const logArgs = log.args;
@@ -1306,32 +639,10 @@
             expect(orderUtils.getOrderHashHex(signedOrder)).to.be.equal(logArgs.orderHash);
         });
 
-<<<<<<< HEAD
-        it('should log 1 event with correct arguments', async () => {
-            const divisor = 2;
-            const res = await exWrapper.cancelOrderAsync(signedOrder, makerAddress);
-            expect(res.logs).to.have.length(1);
-
-            const log = res.logs[0] as LogWithDecodedArgs<CancelContractEventArgs>;
-            const logArgs = log.args;
-
-            expect(signedOrder.makerAddress).to.be.equal(logArgs.makerAddress);
-            expect(signedOrder.feeRecipientAddress).to.be.equal(logArgs.feeRecipientAddress);
-            expect(signedOrder.makerAssetData).to.be.equal(logArgs.makerAssetData);
-            expect(signedOrder.takerAssetData).to.be.equal(logArgs.takerAssetData);
-            expect(orderUtils.getOrderHashHex(signedOrder)).to.be.equal(logArgs.orderHash);
-        });
-
-        it('should log an error if already cancelled', async () => {
-            await exWrapper.cancelOrderAsync(signedOrder, makerAddress);
-
-            const res = await exWrapper.cancelOrderAsync(signedOrder, makerAddress);
-=======
         it('should log an error if already cancelled', async () => {
             await exchangeWrapper.cancelOrderAsync(signedOrder, makerAddress);
 
             const res = await exchangeWrapper.cancelOrderAsync(signedOrder, makerAddress);
->>>>>>> 9dc4ec6f
             expect(res.logs).to.have.length(1);
             const log = res.logs[0] as LogWithDecodedArgs<ExchangeErrorContractEventArgs>;
             const errCode = log.args.errorId;
@@ -1343,11 +654,7 @@
                 expirationTimeSeconds: new BigNumber(Math.floor((Date.now() - 10000) / 1000)),
             });
 
-<<<<<<< HEAD
-            const res = await exWrapper.cancelOrderAsync(signedOrder, makerAddress);
-=======
             const res = await exchangeWrapper.cancelOrderAsync(signedOrder, makerAddress);
->>>>>>> 9dc4ec6f
             expect(res.logs).to.have.length(1);
             const log = res.logs[0] as LogWithDecodedArgs<ExchangeErrorContractEventArgs>;
             const errCode = log.args.errorId;
@@ -1358,295 +665,6 @@
     describe('cancelOrdersUpTo', () => {
         it('should fail to set makerEpoch less than current makerEpoch', async () => {
             const makerEpoch = new BigNumber(1);
-<<<<<<< HEAD
-            await exWrapper.cancelOrdersUpToAsync(makerEpoch, makerAddress);
-            const lesserMakerEpoch = new BigNumber(0);
-            return expect(exWrapper.cancelOrdersUpToAsync(lesserMakerEpoch, makerAddress)).to.be.rejectedWith(
-                constants.REVERT,
-            );
-        });
-
-        it('should fail to set makerEpoch equal to existing makerEpoch', async () => {
-            const makerEpoch = new BigNumber(1);
-            await exWrapper.cancelOrdersUpToAsync(makerEpoch, makerAddress);
-            return expect(exWrapper.cancelOrdersUpToAsync(makerEpoch, makerAddress)).to.be.rejectedWith(
-                constants.REVERT,
-            );
-        });
-
-        it('should cancel only orders with a makerEpoch less than existing makerEpoch', async () => {
-            // Cancel all transactions with a makerEpoch less than 1
-            const makerEpoch = new BigNumber(1);
-            await exWrapper.cancelOrdersUpToAsync(makerEpoch, makerAddress);
-
-            // Create 3 orders with makerEpoch values: 0,1,2,3
-            // Since we cancelled with makerEpoch=1, orders with makerEpoch<=1 will not be processed
-            balances = await dmyBalances.getAsync();
-            const signedOrders = await Promise.all([
-                orderFactory.newSignedOrder({
-                    makerTokenAmount: ZeroEx.toBaseUnitAmount(new BigNumber(9), 18),
-                    takerTokenAmount: ZeroEx.toBaseUnitAmount(new BigNumber(9), 18),
-                    salt: new BigNumber(0),
-                }),
-                orderFactory.newSignedOrder({
-                    makerTokenAmount: ZeroEx.toBaseUnitAmount(new BigNumber(79), 18),
-                    takerTokenAmount: ZeroEx.toBaseUnitAmount(new BigNumber(79), 18),
-                    salt: new BigNumber(1),
-                }),
-                orderFactory.newSignedOrder({
-                    makerTokenAmount: ZeroEx.toBaseUnitAmount(new BigNumber(979), 18),
-                    takerTokenAmount: ZeroEx.toBaseUnitAmount(new BigNumber(979), 18),
-                    salt: new BigNumber(2),
-                }),
-                orderFactory.newSignedOrder({
-                    makerTokenAmount: ZeroEx.toBaseUnitAmount(new BigNumber(7979), 18),
-                    takerTokenAmount: ZeroEx.toBaseUnitAmount(new BigNumber(7979), 18),
-                    salt: new BigNumber(3),
-                }),
-            ]);
-            await exWrapper.batchFillOrdersNoThrowAsync(signedOrders, takerAddress);
-
-            const newBalances = await dmyBalances.getAsync();
-            const fillMakerTokenAmount = signedOrders[2].makerTokenAmount.add(signedOrders[3].makerTokenAmount);
-            const fillTakerTokenAmount = signedOrders[2].takerTokenAmount.add(signedOrders[3].takerTokenAmount);
-            const makerFee = signedOrders[2].makerFee.add(signedOrders[3].makerFee);
-            const takerFee = signedOrders[2].takerFee.add(signedOrders[3].takerFee);
-            expect(newBalances[makerAddress][defaultMakerTokenAddress]).to.be.bignumber.equal(
-                balances[makerAddress][defaultMakerTokenAddress].minus(fillMakerTokenAmount),
-            );
-            expect(newBalances[makerAddress][defaultTakerTokenAddress]).to.be.bignumber.equal(
-                balances[makerAddress][defaultTakerTokenAddress].add(fillTakerTokenAmount),
-            );
-            expect(newBalances[makerAddress][zrx.address]).to.be.bignumber.equal(
-                balances[makerAddress][zrx.address].minus(makerFee),
-            );
-            expect(newBalances[takerAddress][defaultTakerTokenAddress]).to.be.bignumber.equal(
-                balances[takerAddress][defaultTakerTokenAddress].minus(fillTakerTokenAmount),
-            );
-            expect(newBalances[takerAddress][defaultMakerTokenAddress]).to.be.bignumber.equal(
-                balances[takerAddress][defaultMakerTokenAddress].add(fillMakerTokenAmount),
-            );
-            expect(newBalances[takerAddress][zrx.address]).to.be.bignumber.equal(
-                balances[takerAddress][zrx.address].minus(takerFee),
-            );
-            expect(newBalances[feeRecipientAddress][zrx.address]).to.be.bignumber.equal(
-                balances[feeRecipientAddress][zrx.address].add(makerFee.add(takerFee)),
-            );
-        });
-    });
-
-    describe('Testing Exchange of ERC721 Tokens', () => {
-        it('should successfully exchange a single token between the maker and taker (via fillOrder)', async () => {
-            // Construct Exchange parameters
-            const makerTokenId = erc721MakerTokenIds[0];
-            const takerTokenId = erc721TakerTokenIds[1];
-            signedOrder = orderFactory.newSignedOrder({
-                makerTokenAmount: new BigNumber(1),
-                takerTokenAmount: new BigNumber(1),
-                makerAssetData: encodeERC721ProxyData(erc721Token.address, makerTokenId),
-                takerAssetData: encodeERC721ProxyData(erc721Token.address, takerTokenId),
-            });
-            // Verify pre-conditions
-            const initialOwnerMakerToken = await erc721Token.ownerOf.callAsync(makerTokenId);
-            expect(initialOwnerMakerToken).to.be.bignumber.equal(makerAddress);
-            const initialOwnerTakerToken = await erc721Token.ownerOf.callAsync(takerTokenId);
-            expect(initialOwnerTakerToken).to.be.bignumber.equal(takerAddress);
-            // Call Exchange
-            const takerTokenFillAmount = signedOrder.takerTokenAmount;
-            const res = await exWrapper.fillOrderAsync(signedOrder, takerAddress, { takerTokenFillAmount });
-            // Verify post-conditions
-            const newOwnerMakerToken = await erc721Token.ownerOf.callAsync(makerTokenId);
-            expect(newOwnerMakerToken).to.be.bignumber.equal(takerAddress);
-            const newOwnerTakerToken = await erc721Token.ownerOf.callAsync(takerTokenId);
-            expect(newOwnerTakerToken).to.be.bignumber.equal(makerAddress);
-        });
-
-        it('should throw when maker does not own the token with id makerTokenId', async () => {
-            // Construct Exchange parameters
-            const makerTokenId = erc721TakerTokenIds[0];
-            const takerTokenId = erc721TakerTokenIds[1];
-            signedOrder = orderFactory.newSignedOrder({
-                makerTokenAmount: new BigNumber(1),
-                takerTokenAmount: new BigNumber(1),
-                makerAssetData: encodeERC721ProxyData(erc721Token.address, makerTokenId),
-                takerAssetData: encodeERC721ProxyData(erc721Token.address, takerTokenId),
-            });
-            // Verify pre-conditions
-            const initialOwnerMakerToken = await erc721Token.ownerOf.callAsync(makerTokenId);
-            expect(initialOwnerMakerToken).to.be.bignumber.not.equal(makerAddress);
-            const initialOwnerTakerToken = await erc721Token.ownerOf.callAsync(takerTokenId);
-            expect(initialOwnerTakerToken).to.be.bignumber.equal(takerAddress);
-            // Call Exchange
-            const takerTokenFillAmount = signedOrder.takerTokenAmount;
-            return expect(
-                exWrapper.fillOrderAsync(signedOrder, takerAddress, { takerTokenFillAmount }),
-            ).to.be.rejectedWith(constants.REVERT);
-        });
-
-        it('should throw when taker does not own the token with id takerTokenId', async () => {
-            // Construct Exchange parameters
-            const makerTokenId = erc721MakerTokenIds[0];
-            const takerTokenId = erc721MakerTokenIds[1];
-            signedOrder = orderFactory.newSignedOrder({
-                makerTokenAmount: new BigNumber(1),
-                takerTokenAmount: new BigNumber(1),
-                makerAssetData: encodeERC721ProxyData(erc721Token.address, makerTokenId),
-                takerAssetData: encodeERC721ProxyData(erc721Token.address, takerTokenId),
-            });
-            // Verify pre-conditions
-            const initialOwnerMakerToken = await erc721Token.ownerOf.callAsync(makerTokenId);
-            expect(initialOwnerMakerToken).to.be.bignumber.equal(makerAddress);
-            const initialOwnerTakerToken = await erc721Token.ownerOf.callAsync(takerTokenId);
-            expect(initialOwnerTakerToken).to.be.bignumber.not.equal(takerAddress);
-            // Call Exchange
-            const takerTokenFillAmount = signedOrder.takerTokenAmount;
-            return expect(
-                exWrapper.fillOrderAsync(signedOrder, takerAddress, { takerTokenFillAmount }),
-            ).to.be.rejectedWith(constants.REVERT);
-        });
-
-        it('should throw when makerTokenAmount is greater than 1', async () => {
-            // Construct Exchange parameters
-            const makerTokenId = erc721MakerTokenIds[0];
-            const takerTokenId = erc721TakerTokenIds[0];
-            signedOrder = orderFactory.newSignedOrder({
-                makerTokenAmount: new BigNumber(2),
-                takerTokenAmount: new BigNumber(1),
-                makerAssetData: encodeERC721ProxyData(erc721Token.address, makerTokenId),
-                takerAssetData: encodeERC721ProxyData(erc721Token.address, takerTokenId),
-            });
-            // Verify pre-conditions
-            const initialOwnerMakerToken = await erc721Token.ownerOf.callAsync(makerTokenId);
-            expect(initialOwnerMakerToken).to.be.bignumber.equal(makerAddress);
-            const initialOwnerTakerToken = await erc721Token.ownerOf.callAsync(takerTokenId);
-            expect(initialOwnerTakerToken).to.be.bignumber.equal(takerAddress);
-            // Call Exchange
-            const takerTokenFillAmount = signedOrder.takerTokenAmount;
-            return expect(
-                exWrapper.fillOrderAsync(signedOrder, takerAddress, { takerTokenFillAmount }),
-            ).to.be.rejectedWith(constants.REVERT);
-        });
-
-        it('should throw when takerTokenAmount is greater than 1', async () => {
-            // Construct Exchange parameters
-            const makerTokenId = erc721MakerTokenIds[0];
-            const takerTokenId = erc721TakerTokenIds[0];
-            signedOrder = orderFactory.newSignedOrder({
-                makerTokenAmount: new BigNumber(1),
-                takerTokenAmount: new BigNumber(500),
-                makerAssetData: encodeERC721ProxyData(erc721Token.address, makerTokenId),
-                takerAssetData: encodeERC721ProxyData(erc721Token.address, takerTokenId),
-            });
-            // Verify pre-conditions
-            const initialOwnerMakerToken = await erc721Token.ownerOf.callAsync(makerTokenId);
-            expect(initialOwnerMakerToken).to.be.bignumber.equal(makerAddress);
-            const initialOwnerTakerToken = await erc721Token.ownerOf.callAsync(takerTokenId);
-            expect(initialOwnerTakerToken).to.be.bignumber.equal(takerAddress);
-            // Call Exchange
-            const takerTokenFillAmount = signedOrder.takerTokenAmount;
-            return expect(
-                exWrapper.fillOrderAsync(signedOrder, takerAddress, { takerTokenFillAmount }),
-            ).to.be.rejectedWith(constants.REVERT);
-        });
-
-        it('should log error event if takerTokenAmount is 0', async () => {
-            // Construct Exchange parameters
-            const makerTokenId = erc721MakerTokenIds[0];
-            const takerTokenId = erc721TakerTokenIds[0];
-            signedOrder = orderFactory.newSignedOrder({
-                makerTokenAmount: new BigNumber(1),
-                takerTokenAmount: new BigNumber(0),
-                makerAssetData: encodeERC721ProxyData(erc721Token.address, makerTokenId),
-                takerAssetData: encodeERC721ProxyData(erc721Token.address, takerTokenId),
-            });
-            // Verify pre-conditions
-            const initialOwnerMakerToken = await erc721Token.ownerOf.callAsync(makerTokenId);
-            expect(initialOwnerMakerToken).to.be.bignumber.equal(makerAddress);
-            const initialOwnerTakerToken = await erc721Token.ownerOf.callAsync(takerTokenId);
-            expect(initialOwnerTakerToken).to.be.bignumber.equal(takerAddress);
-            // Call Exchange
-            const takerTokenFillAmount = signedOrder.takerTokenAmount;
-            const res = await exWrapper.fillOrderAsync(signedOrder, takerAddress, { takerTokenFillAmount });
-
-            const log = res.logs[0] as LogWithDecodedArgs<ExchangeErrorContractEventArgs>;
-            const logArgs = log.args;
-            expect(logArgs.errorId).to.be.equal(ExchangeContractErrs.ERROR_ORDER_INVALID);
-        });
-
-        it('should successfully fill order when makerToken is ERC721 and takerToken is ERC20', async () => {
-            // Construct Exchange parameters
-            const makerTokenId = erc721MakerTokenIds[0];
-            signedOrder = orderFactory.newSignedOrder({
-                makerTokenAmount: new BigNumber(1),
-                takerTokenAmount: ZeroEx.toBaseUnitAmount(new BigNumber(100), 18),
-                makerAssetData: encodeERC721ProxyData(erc721Token.address, makerTokenId),
-                takerAssetData: encodeERC20ProxyData(defaultTakerTokenAddress),
-            });
-            // Verify pre-conditions
-            const initialOwnerMakerToken = await erc721Token.ownerOf.callAsync(makerTokenId);
-            expect(initialOwnerMakerToken).to.be.bignumber.equal(makerAddress);
-            // Call Exchange
-            balances = await dmyBalances.getAsync();
-            const takerTokenFillAmount = signedOrder.takerTokenAmount;
-            await exWrapper.fillOrderAsync(signedOrder, takerAddress, { takerTokenFillAmount });
-            // Verify ERC721 token was transferred from Maker to Taker
-            const newOwnerMakerToken = await erc721Token.ownerOf.callAsync(makerTokenId);
-            expect(newOwnerMakerToken).to.be.bignumber.equal(takerAddress);
-            // Verify ERC20 tokens were transferred from Taker to Maker & fees were paid correctly
-            const newBalances = await dmyBalances.getAsync();
-            expect(newBalances[makerAddress][defaultTakerTokenAddress]).to.be.bignumber.equal(
-                balances[makerAddress][defaultTakerTokenAddress].add(takerTokenFillAmount),
-            );
-            expect(newBalances[takerAddress][defaultTakerTokenAddress]).to.be.bignumber.equal(
-                balances[takerAddress][defaultTakerTokenAddress].minus(takerTokenFillAmount),
-            );
-            expect(newBalances[makerAddress][zrx.address]).to.be.bignumber.equal(
-                balances[makerAddress][zrx.address].minus(signedOrder.makerFee),
-            );
-            expect(newBalances[takerAddress][zrx.address]).to.be.bignumber.equal(
-                balances[takerAddress][zrx.address].minus(signedOrder.takerFee),
-            );
-            expect(newBalances[feeRecipientAddress][zrx.address]).to.be.bignumber.equal(
-                balances[feeRecipientAddress][zrx.address].add(signedOrder.makerFee.add(signedOrder.takerFee)),
-            );
-        });
-
-        it('should successfully fill order when makerToken is ERC20 and takerToken is ERC721', async () => {
-            // Construct Exchange parameters
-            const takerTokenId = erc721TakerTokenIds[0];
-            signedOrder = orderFactory.newSignedOrder({
-                takerTokenAmount: new BigNumber(1),
-                makerTokenAmount: ZeroEx.toBaseUnitAmount(new BigNumber(100), 18),
-                takerAssetData: encodeERC721ProxyData(erc721Token.address, takerTokenId),
-                makerAssetData: encodeERC20ProxyData(defaultMakerTokenAddress),
-            });
-            // Verify pre-conditions
-            const initialOwnerTakerToken = await erc721Token.ownerOf.callAsync(takerTokenId);
-            expect(initialOwnerTakerToken).to.be.bignumber.equal(takerAddress);
-            // Call Exchange
-            balances = await dmyBalances.getAsync();
-            const takerTokenFillAmount = signedOrder.takerTokenAmount;
-            await exWrapper.fillOrderAsync(signedOrder, takerAddress, { takerTokenFillAmount });
-            // Verify ERC721 token was transferred from Taker to Maker
-            const newOwnerTakerToken = await erc721Token.ownerOf.callAsync(takerTokenId);
-            expect(newOwnerTakerToken).to.be.bignumber.equal(makerAddress);
-            // Verify ERC20 tokens were transferred from Maker to Taker & fees were paid correctly
-            const newBalances = await dmyBalances.getAsync();
-            expect(newBalances[takerAddress][defaultMakerTokenAddress]).to.be.bignumber.equal(
-                balances[takerAddress][defaultMakerTokenAddress].add(signedOrder.makerTokenAmount),
-            );
-            expect(newBalances[makerAddress][defaultMakerTokenAddress]).to.be.bignumber.equal(
-                balances[makerAddress][defaultMakerTokenAddress].minus(signedOrder.makerTokenAmount),
-            );
-            expect(newBalances[makerAddress][zrx.address]).to.be.bignumber.equal(
-                balances[makerAddress][zrx.address].minus(signedOrder.makerFee),
-            );
-            expect(newBalances[takerAddress][zrx.address]).to.be.bignumber.equal(
-                balances[takerAddress][zrx.address].minus(signedOrder.takerFee),
-            );
-            expect(newBalances[feeRecipientAddress][zrx.address]).to.be.bignumber.equal(
-                balances[feeRecipientAddress][zrx.address].add(signedOrder.makerFee.add(signedOrder.takerFee)),
-=======
             await exchangeWrapper.cancelOrdersUpToAsync(makerEpoch, makerAddress);
             const lesserMakerEpoch = new BigNumber(0);
             return expect(exchangeWrapper.cancelOrdersUpToAsync(lesserMakerEpoch, makerAddress)).to.be.rejectedWith(
@@ -1936,7 +954,6 @@
                 erc20Balances[feeRecipientAddress][zrxToken.address].add(
                     signedOrder.makerFee.add(signedOrder.takerFee),
                 ),
->>>>>>> 9dc4ec6f
             );
         });
     });
