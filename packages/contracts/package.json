--- conflicted
+++ resolved
@@ -22,13 +22,8 @@
         "compile": "sol-compiler",
         "clean": "shx rm -rf lib src/contract_wrappers/generated",
         "generate_contract_wrappers":
-<<<<<<< HEAD
-            "abi-gen --abis  ${npm_package_config_abis} --template ../contract_templates/contract.handlebars --partials '../contract_templates/partials/**/*.handlebars' --output src/contract_wrappers/generated --backend ethers && prettier --write 'src/contract_wrappers/generated/**.ts'",
+            "abi-gen --abis  ${npm_package_config_abis} --template ../contract_templates/contract.handlebars --partials '../contract_templates/partials/**/*.handlebars' --output src/contract_wrappers/generated --backend ethers",
         "lint": "tslint --project . --exclude **/src/contract_wrappers/**/* --exclude **/lib/**/*",
-=======
-            "abi-gen --abis  ${npm_package_config_abis} --template ../contract_templates/contract.handlebars --partials '../contract_templates/partials/**/*.handlebars' --output src/contract_wrappers/generated --backend ethers",
-        "lint": "tslint --project .",
->>>>>>> 49049b8c
         "coverage:report:text": "istanbul report text",
         "coverage:report:html": "istanbul report html && open coverage/index.html",
         "coverage:report:lcov": "istanbul report lcov",
