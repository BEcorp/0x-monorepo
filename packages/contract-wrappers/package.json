--- conflicted
+++ resolved
@@ -29,17 +29,12 @@
         "docs:json": "typedoc --excludePrivate --excludeExternals --target ES5 --json $JSON_FILE_PATH $PROJECT_FILES"
     },
     "config": {
-<<<<<<< HEAD
-        "contracts_v2_beta": "Exchange ERC20Proxy ERC20Token ERC721Proxy ERC721Token WETH9 ZRXToken Forwarder",
+        "contracts_v2_beta": "AssetProxyOwner Exchange ERC20Proxy ERC20Token ERC721Proxy ERC721Token WETH9 ZRXToken Forwarder OrderValidator",
         "contracts_v2": "DummyERC20Token DummyERC721Token",
         "postpublish": {
             "assets": [],
             "shouldPublishDocs": true
         }
-=======
-        "contracts_v2_beta": "AssetProxyOwner Exchange ERC20Proxy ERC20Token ERC721Proxy ERC721Token WETH9 ZRXToken Forwarder OrderValidator",
-        "contracts_v2": "DummyERC20Token DummyERC721Token"
->>>>>>> 80e52464
     },
     "repository": {
         "type": "git",
