const childProcess = require('child_process');
const ip = require('ip');
const path = require('path');
const webpack = require('webpack');

<<<<<<< HEAD
// The common js bundle (not this one) is built using tsc.
// The umd bundle (this one) has a different entrypoint.

const DISCHARGE_TARGETS_THAT_REQUIRED_HEAP = ['production', 'staging', 'dogfood'];
const getConfigForDischargeTarget = dischargeTarget => {
    return {
        heapAnalyticsIdEnvName:
            dischargeTarget === 'production'
                ? 'INSTANT_HEAP_ANALYTICS_ID_PRODUCTION'
                : 'INSTANT_HEAP_ANALYTICS_ID_DEVELOPMENT',
        heapAnalyticsIdRequired: DISCHARGE_TARGETS_THAT_REQUIRED_HEAP.includes(dischargeTarget),
    };
};

=======
>>>>>>> f496096c
const GIT_SHA = childProcess
    .execSync('git rev-parse HEAD')
    .toString()
    .trim();
const generateConfig = (dischargeTarget, configOptions) => {
    const outputPath = process.env.WEBPACK_OUTPUT_PATH || 'umd';

    const { heapAnalyticsIdEnvName, heapAnalyticsIdRequired } = configOptions;
    const heapAnalyticsId = process.env[heapAnalyticsIdEnvName];
    if (heapAnalyticsIdRequired && !heapAnalyticsId) {
        throw new Error(
            `Must define heap analytics id in ENV var ${heapAnalyticsIdEnvName} when building for ${dischargeTarget}`,
        );
    }

    const envVars = {
        GIT_SHA: JSON.stringify(GIT_SHA),
        NPM_PACKAGE_VERSION: JSON.stringify(process.env.npm_package_version),
    };
    if (dischargeTarget) {
        envVars.INSTANT_DISCHARGE_TARGET = JSON.stringify(dischargeTarget);
    }
    if (heapAnalyticsId) {
        envVars.HEAP_ANALYTICS_ID = JSON.stringify(heapAnalyticsId);
    }
    console.log(envVars);

    const config = {
        entry: {
            instant: './src/index.umd.ts',
        },
        output: {
            filename: '[name].js',
            path: path.resolve(__dirname, outputPath),
            library: 'zeroExInstant',
            libraryTarget: 'umd',
        },
        plugins: [
            new webpack.DefinePlugin({
                'process.env': envVars,
            }),
        ],
        devtool: 'source-map',
        resolve: {
            extensions: ['.js', '.json', '.ts', '.tsx'],
        },
        module: {
            rules: [
                {
                    test: /\.(ts|tsx)$/,
                    loader: 'awesome-typescript-loader',
                },
                {
                    test: /\.svg$/,
                    loader: 'svg-react-loader',
                },
            ],
        },
        devServer: {
            contentBase: path.join(__dirname, 'public'),
            port: 5000,
            host: '0.0.0.0',
            after: () => {
                if (config.devServer.host === '0.0.0.0') {
                    console.log(
                        `webpack-dev-server can be accessed externally at: http://${ip.address()}:${
                            config.devServer.port
                        }`,
                    );
                }
            },
        },
    };
    return config;
};

module.exports = (env, _argv) => {
    const dischargeTarget = env ? env.discharge_target : undefined;
    const configOptions = getConfigForDischargeTarget(dischargeTarget);
    return generateConfig(dischargeTarget, configOptions);
};<|MERGE_RESOLUTION|>--- conflicted
+++ resolved
@@ -2,10 +2,6 @@
 const ip = require('ip');
 const path = require('path');
 const webpack = require('webpack');
-
-<<<<<<< HEAD
-// The common js bundle (not this one) is built using tsc.
-// The umd bundle (this one) has a different entrypoint.
 
 const DISCHARGE_TARGETS_THAT_REQUIRED_HEAP = ['production', 'staging', 'dogfood'];
 const getConfigForDischargeTarget = dischargeTarget => {
@@ -18,8 +14,6 @@
     };
 };
 
-=======
->>>>>>> f496096c
 const GIT_SHA = childProcess
     .execSync('git rev-parse HEAD')
     .toString()
