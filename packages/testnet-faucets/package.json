{
    "private": true,
    "name": "@0xproject/testnet-faucets",
    "version": "1.0.9",
    "description": "A faucet micro-service that dispenses test ERC20 tokens or Ether",
    "main": "server.js",
    "scripts": {
        "build:watch": "tsc -w",
        "build": "node ../../node_modules/gulp/bin/gulp.js build",
        "dev": "node ../../node_modules/gulp/bin/gulp.js run",
        "start": "node ./bin/server.js",
        "lint": "tslint --project . 'src/**/*.ts'",
        "clean": "shx rm -rf bin"
    },
    "author": "Fabio Berger",
    "license": "Apache-2.0",
    "dependencies": {
        "0x.js": "^0.31.1",
        "@0xproject/utils": "^0.2.4",
        "body-parser": "^1.17.1",
        "ethereumjs-tx": "^1.3.3",
        "express": "^4.15.2",
        "lodash": "^4.17.4",
        "rollbar": "^0.6.5",
        "web3": "^0.20.0",
        "web3-provider-engine": "^13.0.1"
    },
    "devDependencies": {
        "@0xproject/tslint-config": "^0.4.6",
        "@types/body-parser": "^1.16.1",
        "@types/express": "^4.0.35",
        "@types/lodash": "^4.14.86",
        "awesome-typescript-loader": "^3.1.3",
        "gulp": "^3.9.1",
        "nodemon": "^1.11.0",
        "shx": "^0.2.2",
        "source-map-loader": "^0.1.6",
        "tslint": "5.8.0",
<<<<<<< HEAD
        "typescript": "2.7.1",
        "web3-typescript-typings": "^0.9.7",
=======
        "typescript": "~2.6.1",
        "web3-typescript-typings": "^0.9.8",
>>>>>>> 44cd185c
        "webpack": "^3.1.0",
        "webpack-node-externals": "^1.6.0"
    }
}<|MERGE_RESOLUTION|>--- conflicted
+++ resolved
@@ -36,13 +36,8 @@
         "shx": "^0.2.2",
         "source-map-loader": "^0.1.6",
         "tslint": "5.8.0",
-<<<<<<< HEAD
         "typescript": "2.7.1",
-        "web3-typescript-typings": "^0.9.7",
-=======
-        "typescript": "~2.6.1",
         "web3-typescript-typings": "^0.9.8",
->>>>>>> 44cd185c
         "webpack": "^3.1.0",
         "webpack-node-externals": "^1.6.0"
     }
