--- conflicted
+++ resolved
@@ -59,12 +59,7 @@
         let txHash: string | undefined;
         const gasPrice = await gasPriceEstimator.getFastAmountInWeiAsync();
         try {
-<<<<<<< HEAD
-            const gasPrice = DEFAULT_GAS_PRICE;
-            txHash = await assetBuyer.executeBuyQuoteAsync(buyQuote, { gasPrice, takerAddress });
-=======
             txHash = await assetBuyer.executeBuyQuoteAsync(buyQuote, { takerAddress, gasPrice });
->>>>>>> 5d6fde35
         } catch (e) {
             if (e instanceof Error) {
                 if (e.message === AssetBuyerError.SignatureRequestDenied) {
